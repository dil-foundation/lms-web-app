
<<<<<<< HEAD
import { Home, BookOpen, FileQuestion, TrendingUp, Users, Settings, BarChart3, GraduationCap, ClipboardList, Award, UserCheck, Database, Shield, MessageSquare, Link, Eye, MessageCircle, Bot, Brain, Zap, Target, Sparkles, BookCheck, FileText, Cog, Settings2, ShieldCheck, Plug, Building2, Download, MapPin, Users2 } from 'lucide-react';
=======
import { Home, BookOpen, FileQuestion, TrendingUp, Users, Settings, BarChart3, GraduationCap, ClipboardList, Award, UserCheck, Database, Shield, MessageSquare, Link, Eye, MessageCircle, Bot, Brain, Zap, Target, Sparkles, BookCheck, FileText, Cog, Settings2, ShieldCheck, Plug, Building2, Download, MessageCircle as AIAssistant } from 'lucide-react';
>>>>>>> fdcc239d

export type UserRole = 'student' | 'teacher' | 'admin';

export interface NavigationItem {
  title: string;
  path: string;
  icon: any;
  badge?: string;
}

export interface NavigationCategory {
  title: string;
  items: NavigationItem[];
}

export const getRoleNavigation = (role?: UserRole): NavigationItem[] => {
  if (!role) {
    return [];
  }
  
  switch (role) {
    case 'student':
      return [
        { title: 'Overview', path: '/dashboard', icon: Home },
        { title: 'My Courses', path: '/dashboard/courses', icon: BookOpen },
        { title: 'Assignments', path: '/dashboard/assignments', icon: ClipboardList },
        { title: 'Progress', path: '/dashboard/progress', icon: TrendingUp },
      ];
    
    case 'teacher':
      return [
        { title: 'Overview', path: '/dashboard', icon: Home },
        { title: 'My Courses', path: '/dashboard/courses', icon: BookOpen },
        { title: 'Students', path: '/dashboard/students', icon: Users },
        { title: 'Reports', path: '/dashboard/reports', icon: FileQuestion },
        { title: 'Discussion', path: '/dashboard/discussion', icon: MessageCircle },
      ];
    
    case 'admin':
      return [
        { title: 'Overview', path: '/dashboard', icon: Home },
        { title: 'Users', path: '/dashboard/users', icon: Users },
        { title: 'Courses', path: '/dashboard/courses', icon: BookOpen },
        { title: 'Reports', path: '/dashboard/reports', icon: FileQuestion },
        { title: 'Observation Reports', path: '/dashboard/observation-reports', icon: Eye },
        { title: 'Discussion', path: '/dashboard/discussion', icon: MessageSquare },
        { title: 'Assessments', path: '/dashboard/grade-assignments', icon: Award },
      ];
    
    default:
      return [
        { title: 'Overview', path: '/dashboard', icon: Home },
      ];
  }
};

export const getCategorizedNavigation = (role?: UserRole, isAIMode?: boolean): NavigationCategory[] => {
  if (!role) {
    return [];
  }
  
  // AI Mode Navigation
  if (isAIMode) {
    return getAICategorizedNavigation(role);
  }
  
  // LMS Mode Navigation (existing)
  switch (role) {
    case 'student':
      return [
        {
          title: 'LEARNING',
          items: [
            { title: 'Overview', path: '/dashboard', icon: Home },
            { title: 'My Courses', path: '/dashboard/courses', icon: BookOpen },
            { title: 'Assignments', path: '/dashboard/assignments', icon: ClipboardList },
          ]
        },
        {
          title: 'PROGRESS',
          items: [
            { title: 'Progress', path: '/dashboard/progress', icon: TrendingUp },
          ]
        },
        {
          title: 'COMMUNICATION',
          items: [
            { title: 'Messages', path: '/dashboard/messages', icon: MessageSquare },
            { title: 'Discussions', path: '/dashboard/discussion', icon: MessageCircle },
          ]
        }
      ];
    
    case 'teacher':
      return [
        {
          title: 'MAIN',
          items: [
            { title: 'Overview', path: '/dashboard', icon: Home },
            { title: 'My Courses', path: '/dashboard/courses', icon: BookOpen },
          ]
        },
        {
          title: 'CLASSROOM',
          items: [
            { title: 'Students', path: '/dashboard/students', icon: Users },
            { title: 'Assessments', path: '/dashboard/grade-assignments', icon: Award },
            { title: 'Reports', path: '/dashboard/reports', icon: FileQuestion },
          ]
        },
        {
          title: 'COMMUNICATION',
          items: [
            { title: 'Messages', path: '/dashboard/messages', icon: MessageSquare },
            { title: 'Discussion', path: '/dashboard/discussion', icon: MessageCircle },
          ]
        }
      ];
    
    case 'admin':
      return [
        {
          title: 'MAIN',
          items: [
            { title: 'Overview', path: '/dashboard', icon: Home },
            { title: 'IRIS', path: '/dashboard/iris', icon: Bot },
          ]
        },
        {
          title: 'MANAGEMENT',
          items: [
            { title: 'Users', path: '/dashboard/users', icon: Users },
            { title: 'Classes', path: '/dashboard/classes', icon: Users2 },
            { title: 'Courses', path: '/dashboard/courses', icon: BookOpen },
            { title: 'Assessments', path: '/dashboard/grade-assignments', icon: Award },
            { title: 'Messages', path: '/dashboard/messages', icon: MessageSquare },
            { title: 'Discussion', path: '/dashboard/discussion', icon: MessageCircle },
          ]
        },
        {
          title: 'ANALYTICS',
          items: [
            { title: 'Reports', path: '/dashboard/reports', icon: FileQuestion },
            { title: 'Observation Reports', path: '/dashboard/observation-reports', icon: Eye },
          ]
        },
        {
          title: 'SYSTEM',
          items: [
            { title: 'Admin Settings', path: '/dashboard/admin-settings', icon: Settings },
            { title: 'APEX Admin', path: '/dashboard/apex-admin', icon: AIAssistant },
            { title: 'Security', path: '/dashboard/security', icon: Shield },
            { title: 'Integration APIs', path: '/dashboard/integration-apis', icon: Plug },
            { title: 'Multitenancy', path: '/dashboard/multitenancy', icon: Building2 },
            { title: 'Offline Learning', path: '/dashboard/offline-learning', icon: Download },
          ]
        }
      ];
    
    default:
      return [
        {
          title: 'MAIN',
          items: [
            { title: 'Overview', path: '/dashboard', icon: Home },
          ]
        }
      ];
  }
};

export const getAICategorizedNavigation = (role: UserRole): NavigationCategory[] => {
  switch (role) {
    case 'student':
      return [
        {
          title: 'MAIN',
          items: [
            { title: 'Overview', path: '/dashboard', icon: Bot },
          ]
        },
        {
          title: 'LEARNING',
          items: [
            { title: 'Learn', path: '/dashboard/ai-learn', icon: BookOpen },
          ]
        },
        {
          title: 'ASSESSMENT',
          items: [
            { title: 'Practice', path: '/dashboard/ai-practice', icon: Brain },
            { title: 'Progress', path: '/dashboard/ai-progress', icon: TrendingUp },
          ]
        }
      ];
    
    case 'teacher':
      return [
        {
          title: 'MAIN',
          items: [
            { title: 'Overview', path: '/dashboard', icon: Bot },
          ]
        },
        {
          title: 'EXPERIENCE',
          items: [
            { title: 'Learn', path: '/dashboard/ai-learn', icon: Target },
            { title: 'Practice', path: '/dashboard/ai-practice', icon: Brain },
            { title: 'Progress', path: '/dashboard/ai-progress', icon: TrendingUp },
          ]
        }
      ];
    
    case 'admin':
      return [
        {
          title: 'MAIN',
          items: [
            { title: 'Overview', path: '/dashboard', icon: Bot },
          ]
        },
        {
          title: 'EXPERIENCE',
          items: [
            { title: 'Learn', path: '/dashboard/ai-learn', icon: Target },
            { title: 'Practice', path: '/dashboard/ai-practice', icon: Brain },
          ]
        },
        {
          title: 'ANALYTICS',
          items: [
            { title: 'Reports & Analytics', path: '/dashboard/ai-reports', icon: BarChart3 },
          ]
        },
        {
          title: 'SYSTEM MANAGEMENT',
          items: [
            { title: 'Admin Settings', path: '/dashboard/admin-settings', icon: Settings },
            { title: 'AI Tutor Settings', path: '/dashboard/ai-tutor-settings', icon: Settings2 },
            { title: 'AI Safety & Ethics', path: '/dashboard/ai-safety-ethics', icon: ShieldCheck },
          ]
        }
      ];
    
    default:
      return [
        {
          title: 'AI MAIN',
          items: [
            { title: 'AI Dashboard', path: '/dashboard', icon: Bot },
          ]
        }
      ];
  }
};

export const getRoleDisplayName = (role: UserRole): string => {
  switch (role) {
    case 'student':
      return 'Student';
    case 'teacher':
      return 'Teacher';
    case 'admin':
      return 'Admin';
    default:
      return 'User';
  }
};<|MERGE_RESOLUTION|>--- conflicted
+++ resolved
@@ -1,9 +1,5 @@
 
-<<<<<<< HEAD
-import { Home, BookOpen, FileQuestion, TrendingUp, Users, Settings, BarChart3, GraduationCap, ClipboardList, Award, UserCheck, Database, Shield, MessageSquare, Link, Eye, MessageCircle, Bot, Brain, Zap, Target, Sparkles, BookCheck, FileText, Cog, Settings2, ShieldCheck, Plug, Building2, Download, MapPin, Users2 } from 'lucide-react';
-=======
-import { Home, BookOpen, FileQuestion, TrendingUp, Users, Settings, BarChart3, GraduationCap, ClipboardList, Award, UserCheck, Database, Shield, MessageSquare, Link, Eye, MessageCircle, Bot, Brain, Zap, Target, Sparkles, BookCheck, FileText, Cog, Settings2, ShieldCheck, Plug, Building2, Download, MessageCircle as AIAssistant } from 'lucide-react';
->>>>>>> fdcc239d
+import { Home, BookOpen, FileQuestion, TrendingUp, Users, Settings, BarChart3, GraduationCap, ClipboardList, Award, UserCheck, Database, Shield, MessageSquare, Link, Eye, MessageCircle, Bot, Brain, Zap, Target, Sparkles, BookCheck, FileText, Cog, Settings2, ShieldCheck, Plug, Building2, Download, MapPin, Users2, MessageCircle as AIAssistant } from 'lucide-react';
 
 export type UserRole = 'student' | 'teacher' | 'admin';
 

import { Card, CardContent, CardHeader, CardTitle } from '@/components/ui/card';
import { Button } from '@/components/ui/button';
import { EmptyState } from '@/components/EmptyState';
import { BookOpen, TrendingUp, Clock, Award, Play, CheckCircle, Sparkles } from 'lucide-react';
import { Link } from 'react-router-dom';
import { useState, useEffect } from 'react';
import { supabase } from '@/integrations/supabase/client';
import { toast } from 'sonner';
import { ContentLoader } from '../ContentLoader';

type Profile = {
  id: string;
  first_name: string | null;
  last_name: string | null;
  email: string | null;
  role: string;
  [key: string]: any;
};

interface Course {
  id: string;
  title: string;
  subtitle: string;
  image_url: string;
  progress?: number;
}

interface StudentCoursesProps {
  userProfile: Profile;
}

export const StudentCourses = ({ userProfile }: StudentCoursesProps) => {
  const [courses, setCourses] = useState<Course[]>([]);
  const [loading, setLoading] = useState(true);

  useEffect(() => {
    const fetchCourses = async () => {
      setLoading(true);
      
      const { data, error } = await supabase.rpc('get_student_courses_with_progress', { student_id: userProfile.id });

      if (error) {
        console.error("Error fetching student courses with progress:", error);
        toast.error("Failed to load your courses.", {
          description: "Please try reloading the page.",
        });
        setCourses([]);
      } else if (data) {
        const coursesWithSignedUrls = await Promise.all(data.map(async (course: any) => {
          let imageUrl = '/placeholder.svg';
          if (course.image_url) {
            const { data: signedUrlData } = await supabase.storage
              .from('dil-lms')
              .createSignedUrl(course.image_url, 3600);
            if (signedUrlData) {
              imageUrl = signedUrlData.signedUrl;
            }
          }
          return { 
            id: course.course_id,
            title: course.title,
            subtitle: course.subtitle,
            image_url: imageUrl,
            progress: course.progress_percentage,
          };
        }));
        setCourses(coursesWithSignedUrls);
      }
      setLoading(false);
    };

    if (userProfile.id) {
      fetchCourses();
    }
  }, [userProfile.id]);

  // Calculate course statistics
  const totalCourses = courses.length;
  const completedCourses = courses.filter(course => course.progress === 100).length;
  const averageProgress = courses.length > 0 
    ? Math.round(courses.reduce((sum, course) => sum + (course.progress || 0), 0) / courses.length)
    : 0;

  if (loading) {
    return (
      <div className="space-y-8 mx-auto">
        {/* Premium Header Section */}
        <div className="relative">
          <div className="absolute inset-0 bg-gradient-to-r from-primary/5 via-transparent to-primary/5 rounded-3xl"></div>
          <div className="relative p-8 rounded-3xl">
            <div className="flex items-center justify-between">
              <div className="flex items-center gap-3">
                <div className="w-12 h-12 bg-gradient-to-br from-primary/10 to-primary/20 rounded-2xl flex items-center justify-center shadow-lg">
                  <BookOpen className="w-6 h-6 text-primary" />
                </div>
                <div>
                  <h1 className="text-4xl font-bold tracking-tight bg-gradient-to-r from-primary via-primary to-primary/80 bg-clip-text text-transparent" style={{ backgroundClip: 'text', WebkitBackgroundClip: 'text' }}>
                    My Courses
                  </h1>
                  <p className="text-lg text-muted-foreground mt-2 leading-relaxed">
                    View and manage your enrolled courses with enterprise-grade tracking
                  </p>
                </div>
              </div>
            </div>
          </div>
        </div>

        <div className="py-12">
          <ContentLoader message="Loading your courses..." />
        </div>
      </div>
    );
  }

  // Show empty state if no courses
  if (courses.length === 0) {
    return (
      <div className="space-y-8 mx-auto">
        {/* Premium Header Section */}
        <div className="relative">
          <div className="absolute inset-0 bg-gradient-to-r from-primary/5 via-transparent to-primary/5 rounded-3xl"></div>
          <div className="relative p-8 rounded-3xl">
            <div className="flex items-center justify-between">
              <div className="flex items-center gap-3">
                <div className="w-12 h-12 bg-gradient-to-br from-primary/10 to-primary/20 rounded-2xl flex items-center justify-center shadow-lg">
                  <BookOpen className="w-6 h-6 text-primary" />
                </div>
                <div>
                  <h1 className="text-4xl font-bold tracking-tight bg-gradient-to-r from-primary via-primary to-primary/80 bg-clip-text text-transparent" style={{ backgroundClip: 'text', WebkitBackgroundClip: 'text' }}>
                    My Courses
                  </h1>
                  <p className="text-lg text-muted-foreground mt-2 leading-relaxed">
                    View and manage your enrolled courses with enterprise-grade tracking
                  </p>
                </div>
              </div>
            </div>
          </div>
        </div>

        <Card className="bg-gradient-to-br from-white/60 to-gray-50/60 dark:from-gray-900/60 dark:to-gray-800/60 border border-gray-200/50 dark:border-gray-700/50 rounded-3xl shadow-lg overflow-hidden">
          <CardContent className="py-16">
            <EmptyState
              title="No Courses Enrolled"
              description="Wait for the teacher to enroll you into a course"
              icon={<BookOpen className="h-8 w-8 text-muted-foreground" />}
            />
          </CardContent>
        </Card>
      </div>
    );
  }

  return (
    <div className="space-y-8 mx-auto">
      {/* Premium Header Section */}
      <div className="relative">
        <div className="absolute inset-0 bg-gradient-to-r from-primary/5 via-transparent to-primary/5 rounded-3xl"></div>
        <div className="relative p-8 rounded-3xl">
          <div className="flex items-center justify-between">
            <div className="flex items-center gap-3">
              <div className="w-12 h-12 bg-gradient-to-br from-primary/10 to-primary/20 rounded-2xl flex items-center justify-center shadow-lg">
                <BookOpen className="w-6 h-6 text-primary" />
              </div>
              <div>
                <h1 className="text-4xl font-bold tracking-tight bg-gradient-to-r from-primary via-primary to-primary/80 bg-clip-text text-transparent" style={{ backgroundClip: 'text', WebkitBackgroundClip: 'text' }}>
                  My Courses
                </h1>
                <p className="text-lg text-muted-foreground mt-2 leading-relaxed">
                  View and manage your enrolled courses with enterprise-grade tracking
                </p>
              </div>
            </div>
          </div>
        </div>
      </div>

      {/* Course Statistics Overview - Consistent with Overview Page */}
      <div className="grid grid-cols-1 gap-6 sm:grid-cols-3">
        <Card className="bg-gradient-to-br from-card to-green-500/5 dark:bg-card">
          <CardHeader className="flex flex-row items-center justify-between space-y-0 pb-2">
            <CardTitle className="text-sm font-medium">Total Courses</CardTitle>
            <BookOpen className="h-4 w-4 text-muted-foreground" />
          </CardHeader>
          <CardContent>
            <div className="text-2xl font-bold">{totalCourses}</div>
            <p className="text-xs text-muted-foreground">Enrolled courses</p>
          </CardContent>
        </Card>

<<<<<<< HEAD
        <Card className="bg-gradient-to-br from-card to-green-500/5 dark:bg-card">
=======
        <Card className="bg-gradient-to-br from-card to-green-500/5 dark:bg-card border border-border">
>>>>>>> 67b700e4
          <CardHeader className="flex flex-row items-center justify-between space-y-0 pb-2">
            <CardTitle className="text-sm font-medium">Average Progress</CardTitle>
            <TrendingUp className="h-4 w-4 text-muted-foreground" />
          </CardHeader>
          <CardContent>
            <div className="text-2xl font-bold">{averageProgress}%</div>
            <p className="text-xs text-muted-foreground">Across all courses</p>
          </CardContent>
        </Card>

<<<<<<< HEAD
        <Card className="bg-gradient-to-br from-card to-green-500/5 dark:bg-card">
=======
        <Card className="bg-gradient-to-br from-card to-green-500/5 dark:bg-card border border-border">
>>>>>>> 67b700e4
          <CardHeader className="flex flex-row items-center justify-between space-y-0 pb-2">
            <CardTitle className="text-sm font-medium">Completed</CardTitle>
            <Award className="h-4 w-4 text-muted-foreground" />
          </CardHeader>
          <CardContent>
            <div className="text-2xl font-bold">{completedCourses}</div>
            <p className="text-xs text-muted-foreground">Fully completed</p>
          </CardContent>
        </Card>
      </div>
      
      {/* Enhanced Course Grid - Apple Style Aesthetics */}
      <div className="grid grid-cols-1 gap-6 sm:grid-cols-2 lg:grid-cols-3">
        {courses.map((course) => (
          <Card key={course.id} className="group bg-gradient-to-br from-white/60 to-gray-50/60 dark:from-gray-900/60 dark:to-gray-800/60 border border-gray-200/50 dark:border-gray-700/50 hover:shadow-2xl hover:shadow-primary/10 transition-all duration-500 hover:-translate-y-2 rounded-3xl overflow-hidden">
            <div className="relative overflow-hidden">
              <img 
                src={course.image_url} 
                alt={course.title} 
                className="w-full h-48 object-cover transition-transform duration-300 group-hover:scale-105" 
              />
              <div className="absolute inset-0 bg-gradient-to-t from-black/20 to-transparent opacity-0 group-hover:opacity-100 transition-opacity duration-300"></div>
              {course.progress === 100 && (
                <div className="absolute top-3 right-3">
                  <div className="bg-green-500 text-white rounded-full p-1 shadow-lg">
                    <CheckCircle className="h-4 w-4" />
                  </div>
                </div>
              )}
            </div>
            
            <CardHeader className="pb-3">
              <CardTitle className="text-lg font-semibold leading-tight text-gray-900 dark:text-gray-100">{course.title}</CardTitle>
              <p className="text-sm text-muted-foreground leading-relaxed">{course.subtitle}</p>
            </CardHeader>
            
            <CardContent className="space-y-4">
              {/* Enhanced Progress Bar */}
              <div className="space-y-2">
                <div className="flex justify-between items-center">
                  <span className="text-sm font-medium text-gray-900 dark:text-gray-100">Progress</span>
                  <span className="text-sm font-semibold text-primary">{course.progress || 0}%</span>
                </div>
                <div className="w-full bg-gray-200 dark:bg-gray-700 rounded-full h-2 overflow-hidden">
                  <div 
                    className="bg-gradient-to-r from-primary to-primary/80 h-2 rounded-full transition-all duration-500 ease-out" 
                    style={{ width: `${course.progress || 0}%` }}
                  />
                </div>
              </div>

              {/* Action Button */}
              <Button 
                asChild 
                variant="outline" 
                size="sm" 
                className="w-full h-10 rounded-xl font-semibold hover:bg-primary hover:text-primary-foreground hover:border-primary transition-all duration-300 hover:-translate-y-0.5 shadow-lg hover:shadow-xl"
              >
                <Link to={course.progress && course.progress > 0 ? `/dashboard/courses/${course.id}/content` : `/dashboard/courses/${course.id}`}>
                  <div className="flex items-center gap-2">
                    {course.progress && course.progress > 0 ? (
                      <>
                        <Play className="h-4 w-4" />
                        Continue Learning
                      </>
                    ) : (
                      <>
                        <BookOpen className="h-4 w-4" />
                        Start Course
                      </>
                    )}
                  </div>
                </Link>
              </Button>
            </CardContent>
          </Card>
        ))}
      </div>
    </div>
  );
}; <|MERGE_RESOLUTION|>--- conflicted
+++ resolved
@@ -189,11 +189,7 @@
           </CardContent>
         </Card>
 
-<<<<<<< HEAD
-        <Card className="bg-gradient-to-br from-card to-green-500/5 dark:bg-card">
-=======
         <Card className="bg-gradient-to-br from-card to-green-500/5 dark:bg-card border border-border">
->>>>>>> 67b700e4
           <CardHeader className="flex flex-row items-center justify-between space-y-0 pb-2">
             <CardTitle className="text-sm font-medium">Average Progress</CardTitle>
             <TrendingUp className="h-4 w-4 text-muted-foreground" />
@@ -204,11 +200,7 @@
           </CardContent>
         </Card>
 
-<<<<<<< HEAD
-        <Card className="bg-gradient-to-br from-card to-green-500/5 dark:bg-card">
-=======
         <Card className="bg-gradient-to-br from-card to-green-500/5 dark:bg-card border border-border">
->>>>>>> 67b700e4
           <CardHeader className="flex flex-row items-center justify-between space-y-0 pb-2">
             <CardTitle className="text-sm font-medium">Completed</CardTitle>
             <Award className="h-4 w-4 text-muted-foreground" />

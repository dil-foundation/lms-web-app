--- conflicted
+++ resolved
@@ -105,15 +105,9 @@
   };
 
   const getScoreColor = () => {
-<<<<<<< HEAD
     if (percentage >= 80) return "text-green-600";
     if (percentage >= 60) return "text-yellow-600";
     return "text-red-600";
-=======
-    if (percentage >= 70) return "text-green-600 dark:text-green-400";
-    if (percentage >= 50) return "text-yellow-600 dark:text-yellow-400";
-    return "text-red-600 dark:text-red-400";
->>>>>>> 67b700e4
   };
 
   const getPerformanceLevel = () => {
@@ -122,35 +116,6 @@
     return "Below Standards";
   };
 
-<<<<<<< HEAD
-=======
-  const getPerformanceColor = () => {
-    if (percentage >= 80) return "from-green-500 to-green-600 dark:from-green-400 dark:to-green-500";
-    if (percentage >= 70) return "from-green-500 to-green-600 dark:from-green-400 dark:to-green-500";
-    if (percentage >= 50) return "from-yellow-500 to-yellow-600 dark:from-yellow-400 dark:to-yellow-500";
-    return "from-red-500 to-red-600 dark:from-red-400 dark:to-red-500";
-  };
-
-  const getCircleColor = () => {
-    if (percentage >= 80) return "#10b981"; // green-500
-    if (percentage >= 70) return "#10b981"; // green-500
-    if (percentage >= 50) return "#f59e0b"; // yellow-500
-    return "#ef4444"; // red-500
-  };
-
-  const getCircleColorDark = () => {
-    if (percentage >= 80) return "#4ade80"; // green-400
-    if (percentage >= 70) return "#4ade80"; // green-400
-    if (percentage >= 50) return "#fbbf24"; // yellow-400
-    return "#f87171"; // red-400
-  };
-
-  // Calculate stroke dash array for the circle progress
-  const radius = 32; // radius of the circle
-  const circumference = 2 * Math.PI * radius;
-  const strokeDasharray = `${(percentage / 100) * circumference} ${circumference}`;
-
->>>>>>> 67b700e4
   return (
     <Card className="bg-white dark:bg-gray-900 border border-gray-200 dark:border-gray-700 hover:shadow-lg transition-all duration-300">
       <CardContent className="p-6">
@@ -182,60 +147,8 @@
             </span>
             <span className="text-sm text-gray-500 dark:text-gray-400">/{maxScore}</span>
           </div>
-<<<<<<< HEAD
           <div className="text-xs text-gray-600 dark:text-gray-400 font-medium">
             {getPerformanceLevel()}
-=======
-
-          {/* Clean SVG Progress Ring */}
-          <div className="flex justify-center">
-            <div className="relative w-20 h-20">
-              <svg className="w-20 h-20 transform -rotate-90" viewBox="0 0 80 80">
-                {/* Background Circle */}
-                <circle
-                  cx="40"
-                  cy="40"
-                  r={radius}
-                  stroke="currentColor"
-                  strokeWidth="6"
-                  fill="transparent"
-                  className="text-gray-200 dark:text-gray-700"
-                />
-                {/* Progress Circle */}
-                <circle
-                  cx="40"
-                  cy="40"
-                  r={radius}
-                  stroke="currentColor"
-                  strokeWidth="6"
-                  fill="transparent"
-                  strokeDasharray={strokeDasharray}
-                  strokeDashoffset="0"
-                  strokeLinecap="round"
-                  className={`transition-all duration-500 ease-out ${
-                    percentage >= 80 
-                      ? 'text-green-500 dark:text-green-400' 
-                      : percentage >= 70 
-                      ? 'text-green-500 dark:text-green-400'
-                      : percentage >= 50 
-                      ? 'text-yellow-500 dark:text-yellow-400'
-                      : 'text-red-500 dark:text-red-400'
-                  }`}
-                  style={{
-                    transformOrigin: '40px 40px'
-                  }}
-                />
-              </svg>
-              {/* Center Content */}
-              <div className="absolute inset-0 flex items-center justify-center">
-                <div className="text-center">
-                  <div className={`text-sm font-bold ${getScoreColor()}`}>
-                    {percentage.toFixed(0)}%
-                  </div>
-                </div>
-              </div>
-            </div>
->>>>>>> 67b700e4
           </div>
         </div>
 
@@ -265,35 +178,11 @@
   return (
     <div className="space-y-8">
       {/* McKinsey-style Header Section */}
-<<<<<<< HEAD
       <div className="bg-white dark:bg-gray-900 border border-gray-200 dark:border-gray-700 rounded-2xl p-8">
         <div className="flex items-start justify-between mb-8">
           <div className="flex items-center gap-4">
             <div className="w-12 h-12 bg-gray-100 dark:bg-gray-800 rounded-xl flex items-center justify-center">
               <BarChart3 className="w-6 h-6 text-gray-600 dark:text-gray-400" />
-=======
-      <div className="relative overflow-hidden rounded-3xl">
-        <div className="absolute inset-0 bg-gradient-to-r from-primary/5 via-primary/10 to-primary/5 dark:from-primary/10 dark:via-primary/20 dark:to-primary/10 rounded-3xl"></div>
-        <div className="relative p-8 border border-border/30 rounded-3xl bg-gradient-to-br from-background/80 to-background/40 backdrop-blur-sm">
-          <div className="flex items-start justify-between mb-6">
-            <div className="flex items-center gap-4">
-              <div className="w-16 h-16 bg-gradient-to-br from-primary/20 to-primary/30 rounded-2xl flex items-center justify-center shadow-lg">
-                <BarChart3 className="w-8 h-8 text-primary" />
-              </div>
-        <div>
-                <h2 className="text-3xl font-bold bg-gradient-to-r from-foreground via-foreground to-foreground/80 bg-clip-text text-transparent">
-                  Executive Summary
-                </h2>
-                <p className="text-lg text-muted-foreground font-light mt-1">
-                  Strategic performance assessment and key insights
-                </p>
-        </div>
-      </div>
-            <div className="text-right">
-              <div className="text-sm text-muted-foreground font-medium">Observation Score</div>
-              <div className="text-4xl font-bold bg-gradient-to-r from-primary to-primary/80 bg-clip-text text-transparent">
-                {overallScore.toFixed(1)}
->>>>>>> 67b700e4
             </div>
             <div>
               <h2 className="text-2xl font-bold text-gray-900 dark:text-gray-100">
@@ -304,33 +193,10 @@
               </p>
             </div>
           </div>
-<<<<<<< HEAD
           <div className="text-right">
             <div className="text-sm text-gray-500 dark:text-gray-400 font-medium">Overall Score</div>
             <div className="text-4xl font-bold text-gray-900 dark:text-gray-100">
               {overallScore.toFixed(1)}
-=======
-          
-          {/* Performance Status Bar */}
-          <div className="mb-6">
-            <div className="flex items-center justify-between mb-2">
-              <span className="text-sm font-medium text-muted-foreground">Performance Level</span>
-              <span className="text-sm font-bold text-primary dark:text-primary/90">
-                {overallScore >= 4.0 ? 'Exceeds Standards' : overallScore >= 3.0 ? 'Meets Standards' : 'Below Standards'}
-              </span>
-              </div>
-            <div className="w-full bg-gray-200 dark:bg-gray-700 rounded-full h-3 overflow-hidden">
-              <div 
-                className="bg-gradient-to-r from-primary to-primary/80 dark:from-primary/90 dark:to-primary/70 h-3 rounded-full transition-all duration-500"
-                style={{ 
-                  width: `${Math.min(100, Math.max(0, 
-                    // Handle different score scales - if score > 5, assume it's on 0-100 scale, otherwise 0-5 scale
-                    overallScore > 5 ? overallScore : (overallScore / 5) * 100
-                  ))}%` 
-                }}
-              ></div>
-            </div>
->>>>>>> 67b700e4
             </div>
             <div className="text-sm text-gray-500 dark:text-gray-400">out of 5.0</div>
           </div>
@@ -446,7 +312,6 @@
   return (
     <div className="space-y-6">
       {/* McKinsey-style Header Section */}
-<<<<<<< HEAD
       <div className="bg-white dark:bg-gray-900 border border-gray-200 dark:border-gray-700 rounded-2xl p-8">
         <div className="flex items-center gap-4 mb-6">
           <div className="w-12 h-12 bg-gray-100 dark:bg-gray-800 rounded-xl flex items-center justify-center">
@@ -459,23 +324,6 @@
             <p className="text-gray-600 dark:text-gray-400 text-sm mt-1">
               Comprehensive observation information and context
             </p>
-=======
-      <div className="relative overflow-hidden rounded-3xl">
-        <div className="absolute inset-0 bg-gradient-to-r from-primary/5 via-primary/10 to-primary/5 dark:from-primary/10 dark:via-primary/20 dark:to-primary/10 rounded-3xl"></div>
-        <div className="relative p-8 border border-border/30 rounded-3xl bg-gradient-to-br from-background/80 to-background/40 backdrop-blur-sm">
-          <div className="flex items-center gap-4">
-            <div className="w-16 h-16 bg-gradient-to-br from-primary/20 to-primary/30 rounded-2xl flex items-center justify-center shadow-lg">
-              <Calendar className="w-8 h-8 text-primary" />
-            </div>
-            <div>
-              <h2 className="text-3xl font-bold bg-gradient-to-r from-foreground via-foreground to-foreground/80 bg-clip-text text-transparent">
-        Observation Details
-              </h2>
-              <p className="text-lg text-muted-foreground font-light mt-1">
-                Comprehensive observation information and context
-              </p>
-            </div>
->>>>>>> 67b700e4
           </div>
         </div>
 
@@ -548,7 +396,6 @@
   return (
     <div className="space-y-6">
       {/* McKinsey-style Header Section */}
-<<<<<<< HEAD
       <div className="bg-white dark:bg-gray-900 border border-gray-200 dark:border-gray-700 rounded-2xl p-8">
         <div className="flex items-center gap-4 mb-6">
           <div className="w-12 h-12 bg-gray-100 dark:bg-gray-800 rounded-xl flex items-center justify-center">
@@ -561,23 +408,6 @@
             <p className="text-gray-600 dark:text-gray-400 text-sm mt-1">
               Strategic breakdown of teaching effectiveness across key competency areas
             </p>
-=======
-      <div className="relative overflow-hidden rounded-3xl">
-        <div className="absolute inset-0 bg-gradient-to-r from-primary/5 via-primary/10 to-primary/5 dark:from-primary/10 dark:via-primary/20 dark:to-primary/10 rounded-3xl"></div>
-        <div className="relative p-8 border border-border/30 rounded-3xl bg-gradient-to-br from-background/80 to-background/40 backdrop-blur-sm">
-          <div className="flex items-center gap-4">
-            <div className="w-16 h-16 bg-gradient-to-br from-primary/20 to-primary/30 rounded-2xl flex items-center justify-center shadow-lg">
-              <PieChart className="w-8 h-8 text-primary" />
-            </div>
-            <div>
-              <h2 className="text-3xl font-bold bg-gradient-to-r from-foreground via-foreground to-foreground/80 bg-clip-text text-transparent">
-      Performance Metrics
-    </h2>
-              <p className="text-lg text-muted-foreground font-light mt-1">
-                Strategic breakdown of teaching effectiveness across key competency areas
-              </p>
-            </div>
->>>>>>> 67b700e4
           </div>
         </div>
 
@@ -771,7 +601,6 @@
 };
 
 const ActionPlan = () => (
-<<<<<<< HEAD
   <div className="bg-white dark:bg-gray-900 border border-gray-200 dark:border-gray-700 rounded-2xl p-8">
     <div className="flex items-center gap-4 mb-6">
       <div className="w-12 h-12 bg-gray-100 dark:bg-gray-800 rounded-xl flex items-center justify-center">
@@ -815,50 +644,6 @@
         <div className="flex items-center gap-2 mb-3">
           <Badge variant="outline" className="bg-green-50 text-green-700 border-green-200 dark:bg-green-900/20 dark:text-green-400 dark:border-green-800">Long-term</Badge>
           <span className="font-medium text-gray-900 dark:text-gray-100">3-6 Months</span>
-=======
-  <Card>
-    <CardHeader>
-      <CardTitle className="flex items-center gap-2">
-        <Target className="w-5 h-5" />
-        Recommended Action Plan
-      </CardTitle>
-      <CardDescription>Strategic recommendations for continued improvement</CardDescription>
-    </CardHeader>
-    <CardContent>
-      <div className="space-y-4">
-        <div className="p-4 border rounded-lg">
-          <div className="flex items-center gap-2 mb-2">
-            <Badge variant="outline" className="bg-red-50 text-red-700 border-red-200 dark:bg-red-900/30 dark:text-red-200 dark:border-red-800/50">Immediate</Badge>
-            <span className="font-medium">0-30 Days</span>
-          </div>
-          <ul className="space-y-1 text-sm text-muted-foreground ml-4">
-            <li>• Schedule professional development session on differentiated instruction</li>
-            <li>• Implement formative assessment checkpoints every 10-15 minutes</li>
-          </ul>
-        </div>
-        
-        <div className="p-4 border rounded-lg">
-          <div className="flex items-center gap-2 mb-2">
-            <Badge variant="outline" className="bg-yellow-50 text-yellow-700 border-yellow-200 dark:bg-yellow-900/30 dark:text-yellow-200 dark:border-yellow-800/50">Short-term</Badge>
-            <span className="font-medium">1-3 Months</span>
-          </div>
-          <ul className="space-y-1 text-sm text-muted-foreground ml-4">
-            <li>• Collaborate with resource coordinator to enhance material availability</li>
-            <li>• Attend TEAL advanced training workshop</li>
-            <li>• Establish peer observation partnership</li>
-          </ul>
-        </div>
-        
-        <div className="p-4 border rounded-lg">
-          <div className="flex items-center gap-2 mb-2">
-            <Badge variant="outline" className="bg-green-50 text-green-700 border-green-200 dark:bg-green-900/30 dark:text-green-200 dark:border-green-800/50">Long-term</Badge>
-            <span className="font-medium">3-6 Months</span>
-          </div>
-          <ul className="space-y-1 text-sm text-muted-foreground ml-4">
-            <li>• Lead professional learning community on student engagement strategies</li>
-            <li>• Mentor new teachers in TEAL implementation</li>
-          </ul>
->>>>>>> 67b700e4
         </div>
         <ul className="space-y-1 text-sm text-gray-600 dark:text-gray-400 ml-4">
           <li>• Lead professional learning community on student engagement strategies</li>
@@ -1382,15 +1167,9 @@
       <ObservationDetails data={reportData} />
 
       {/* Tabbed Content */}
-<<<<<<< HEAD
       <Tabs value={activeTab} onValueChange={setActiveTab} className="space-y-6">
         <div className="bg-white dark:bg-gray-900 border border-gray-200 dark:border-gray-700 rounded-2xl p-2">
           <TabsList className={`grid w-full h-12 ${reportData.showTealObservations ? 'grid-cols-4' : 'grid-cols-3'} bg-gray-100 dark:bg-gray-800`}>
-=======
-      <Tabs value={activeTab} onValueChange={handleTabChange} className="space-y-8">
-        <div className="bg-gradient-to-r from-background to-background/95 backdrop-blur-sm border border-border/50 rounded-2xl p-2 sticky top-4 z-10">
-          <TabsList className={`grid w-full h-12 ${reportData.showTealObservations ? 'grid-cols-4' : 'grid-cols-3'} bg-transparent`}>
->>>>>>> 67b700e4
             <TabsTrigger 
               value="overview" 
               className="data-[state=active]:bg-white data-[state=active]:dark:bg-gray-900 data-[state=active]:text-gray-900 data-[state=active]:dark:text-gray-100 data-[state=active]:shadow-sm rounded-xl transition-all duration-300 hover:bg-gray-200 dark:hover:bg-gray-700"
@@ -1429,15 +1208,9 @@
         </TabsContent>
 
         {reportData.showTealObservations && (
-<<<<<<< HEAD
           <TabsContent value="teal" className="space-y-6">
             <TealAnalysis data={reportData} />
           </TabsContent>
-=======
-        <TabsContent value="teal" className="space-y-6 animate-in fade-in-0 duration-300">
-          <TealAnalysis data={reportData} />
-        </TabsContent>
->>>>>>> 67b700e4
         )}
 
         <TabsContent value="action" className="space-y-6 animate-in fade-in-0 duration-300">

import { useState, useEffect } from 'react';
import { ArrowLeft, Plus, Link2, Eye, Copy, Trash2, Shield, RefreshCw, BarChart3, Loader2, ChevronLeft, ChevronRight } from 'lucide-react';
import { Button } from '@/components/ui/button';
import { Card, CardContent, CardHeader, CardTitle } from '@/components/ui/card';
import { Select, SelectContent, SelectItem, SelectTrigger, SelectValue } from '@/components/ui/select';
import { Dialog, DialogContent, DialogHeader, DialogTitle, DialogTrigger } from '@/components/ui/dialog';
import { Badge } from '@/components/ui/badge';
import { Alert, AlertDescription } from '@/components/ui/alert';
import { ContentLoader } from '@/components/ContentLoader';
import { SecureLinksDatabaseSetupAlert } from './SecureLinksDatabaseSetupAlert';
import { useSecureLinks, SecureLink } from '@/contexts/SecureLinksContext';
import { useAuth } from '@/hooks/useAuth';
import { toast } from 'sonner';

interface SecureLinkManagementProps {
  onBack: () => void;
}

// Generate secure token
const generateSecureToken = () => {
  const characters = 'ABCDEFGHIJKLMNOPQRSTUVWXYZabcdefghijklmnopqrstuvwxyz0123456789';
  let result = '';
  for (let i = 0; i < 32; i++) {
    result += characters.charAt(Math.floor(Math.random() * characters.length));
  }
  return result;
};

const GenerateLinkModal = ({ onGenerate, isGenerating }: { onGenerate: (link: SecureLink) => void; isGenerating: boolean }) => {
  const [role, setRole] = useState('');
  const [expiry, setExpiry] = useState('7');
  const [generatedLink, setGeneratedLink] = useState<SecureLink | null>(null);
  const [isOpen, setIsOpen] = useState(false);
  const { user } = useAuth();

  const handleGenerate = async () => {
    if (!role || !user?.id) {
      toast.error('Please select an observer role');
      return;
    }

    const fullToken = generateSecureToken();
    const baseUrl = window.location.origin;
    const fullUrl = `${baseUrl}/secure-form/${fullToken}`;
    
    const roleMapping: Record<string, { display: string; observerRole: string }> = {
      'principal': { display: 'Principal', observerRole: 'principal' },
      'ece': { display: 'ECE Observer', observerRole: 'ece' },
      'school-officer': { display: 'School Officer', observerRole: 'school-officer' },
      'project-manager': { display: 'Project Manager', observerRole: 'project-manager' }
    };

    const roleInfo = roleMapping[role];
    
    const newLink: SecureLink = {
      id: `link_${Date.now()}`, // Will be replaced by database
      role: roleInfo.display,
      observerRole: roleInfo.observerRole,
      token: fullToken,
      fullUrl,
      expiry: new Date(Date.now() + parseInt(expiry) * 24 * 60 * 60 * 1000),
      status: 'active',
      created: new Date(),
      createdBy: user.id,
      expiryDays: parseInt(expiry),
    };

    setGeneratedLink(newLink);
    onGenerate(newLink);
  };

  const copyToClipboard = (text: string) => {
    navigator.clipboard.writeText(text);
    toast.success('Link copied to clipboard!');
  };

  const resetForm = () => {
    setRole('');
    setExpiry('7');
    setGeneratedLink(null);
  };

  const handleOpenChange = (open: boolean) => {
    setIsOpen(open);
    if (!open) {
      resetForm();
    }
  };

  return (
    <Dialog open={isOpen} onOpenChange={handleOpenChange}>
      <DialogTrigger asChild>
        <Button className="bg-gradient-to-r from-primary to-primary/90 hover:from-primary/90 hover:to-primary text-white font-semibold px-6 py-3 rounded-xl shadow-lg hover:shadow-xl transition-all duration-300 transform hover:-translate-y-0.5">
          <Plus className="w-4 h-4 mr-2" />
          Generate Secure Link
        </Button>
      </DialogTrigger>
      <DialogContent className="sm:max-w-md bg-gradient-to-br from-background to-background/95 backdrop-blur-sm border border-border/50 shadow-2xl">
        <DialogHeader className="pb-4">
          <div className="flex items-center gap-3 mb-2">
            <div className="w-8 h-8 bg-gradient-to-br from-green-500/10 to-green-600/20 rounded-xl flex items-center justify-center">
              <Shield className="w-4 h-4 text-green-600" />
            </div>
            <DialogTitle className="text-xl font-bold bg-gradient-to-r from-green-600 to-green-700 bg-clip-text text-transparent">
              Generate Secure Link
            </DialogTitle>
          </div>
          <p className="text-sm text-muted-foreground">
            Create a secure, time-limited link for external observers
          </p>
        </DialogHeader>
        
        {!generatedLink ? (
          <div className="space-y-4">
            <div className="space-y-2">
              <label className="text-sm font-semibold text-foreground">Observer Role</label>
              <Select value={role} onValueChange={setRole}>
                <SelectTrigger className="h-10 rounded-lg border-2 border-input bg-background hover:bg-accent/50 focus:ring-2 focus:ring-accent/20 focus:border-accent/40 transition-all duration-300">
                  <SelectValue placeholder="Select observer role" />
                </SelectTrigger>
                <SelectContent className="bg-background/95 backdrop-blur-sm border border-border/50">
                  <SelectItem value="principal" className="hover:bg-accent/50">Principal</SelectItem>
                  <SelectItem value="ece" className="hover:bg-accent/50">ECE Observer</SelectItem>
                  <SelectItem value="school-officer" className="hover:bg-accent/50">School Officer</SelectItem>
                  <SelectItem value="project-manager" className="hover:bg-accent/50">Project Manager</SelectItem>
                </SelectContent>
              </Select>
            </div>
            
            <div className="space-y-2">
              <label className="text-sm font-semibold text-foreground">Expiry Duration</label>
              <Select value={expiry} onValueChange={setExpiry}>
                <SelectTrigger className="h-10 rounded-lg border-2 border-input bg-background hover:bg-accent/50 focus:ring-2 focus:ring-accent/20 focus:border-accent/40 transition-all duration-300">
                  <SelectValue />
                </SelectTrigger>
                <SelectContent className="bg-background/95 backdrop-blur-sm border border-border/50">
                  <SelectItem value="1" className="hover:bg-accent/50">1 Day</SelectItem>
                  <SelectItem value="3" className="hover:bg-accent/50">3 Days</SelectItem>
                  <SelectItem value="7" className="hover:bg-accent/50">7 Days</SelectItem>
                  <SelectItem value="14" className="hover:bg-accent/50">14 Days</SelectItem>
                  <SelectItem value="30" className="hover:bg-accent/50">30 Days</SelectItem>
                </SelectContent>
              </Select>
            </div>
            
            <Button 
              onClick={handleGenerate} 
              disabled={isGenerating} 
              className="w-full h-10 bg-gradient-to-r from-primary to-primary/90 hover:from-primary/90 hover:to-primary text-white font-semibold rounded-lg shadow-lg hover:shadow-xl transition-all duration-300 transform hover:-translate-y-0.5"
            >
              {isGenerating ? (
                <>
                  <Loader2 className="w-4 h-4 mr-2 animate-spin" />
                  Generating...
                </>
              ) : (
                'Generate Link'
              )}
            </Button>
          </div>
        ) : (
          <div className="space-y-4">
            <Alert className="bg-gradient-to-r from-green-50 to-green-100/50 dark:from-green-900/20 dark:to-green-800/20 border border-green-200 dark:border-green-800/50 rounded-lg">
              <Shield className="h-4 w-4 text-green-600" />
              <AlertDescription className="text-green-800 dark:text-green-200 font-medium">
                Secure link generated successfully! Share this link with the {generatedLink.role.toLowerCase()}.
              </AlertDescription>
            </Alert>
            
            <div className="space-y-2">
              <label className="text-sm font-semibold text-foreground">Generated Link</label>
              <div className="flex items-center gap-2">
                <code className="flex-1 p-3 bg-gradient-to-r from-gray-50 to-gray-100 dark:from-gray-800 dark:to-gray-900 rounded-lg text-sm break-all border border-gray-200 dark:border-gray-700 font-mono">
                  {generatedLink.fullUrl}
                </code>
                <Button
                  size="sm"
                  variant="outline"
                  onClick={() => copyToClipboard(generatedLink.fullUrl)}
                  className="h-8 px-3 rounded-lg border-2 hover:border-accent/40 hover:bg-accent/5 transition-all duration-300"
                >
                  <Copy className="w-3 h-3" />
                </Button>
              </div>
            </div>
            
            <div className="grid grid-cols-2 gap-3 p-3 bg-gradient-to-r from-gray-50 to-gray-100 dark:from-gray-800 dark:to-gray-900 rounded-lg border border-gray-200 dark:border-gray-700">
              <div>
                <p className="text-xs font-medium text-muted-foreground mb-1">Role</p>
                <p className="text-sm font-semibold text-foreground">{generatedLink.role}</p>
              </div>
              <div>
                <p className="text-xs font-medium text-muted-foreground mb-1">Expires</p>
                <p className="text-sm font-semibold text-foreground">{generatedLink.expiry.toLocaleDateString()}</p>
              </div>
            </div>
            
            <Button 
              onClick={() => handleOpenChange(false)} 
              className="w-full h-10 bg-gradient-to-r from-primary to-primary/90 hover:from-primary/90 hover:to-primary text-white font-semibold rounded-lg shadow-lg hover:shadow-xl transition-all duration-300 transform hover:-translate-y-0.5"
            >
              Done
            </Button>
          </div>
        )}
      </DialogContent>
    </Dialog>
  );
};

const LinkCard = ({ 
  link, 
  onDelete, 
  onDeactivate,
  isDeleting 
}: { 
  link: SecureLink; 
  onDelete: () => void;
  onDeactivate: () => void;
  isDeleting: boolean;
}) => {
  const copyToClipboard = (text: string) => {
    navigator.clipboard.writeText(text);
    toast.success('Link copied to clipboard!');
  };

  const getStatusColor = (status: string) => {
    switch (status) {
<<<<<<< HEAD
      case 'active': return 'bg-gradient-to-r from-green-100 to-green-200 text-green-800 dark:from-green-900/30 dark:to-green-800/30 dark:text-green-400 border border-green-200 dark:border-green-800/50';
      case 'expired': return 'bg-gradient-to-r from-red-100 to-red-200 text-red-800 dark:from-red-900/30 dark:to-red-800/30 dark:text-red-400 border border-red-200 dark:border-red-800/50';
      case 'used': return 'bg-gradient-to-r from-blue-100 to-blue-200 text-white dark:from-blue-900/30 dark:to-blue-800/30 dark:text-blue-400 border border-blue-200 dark:border-blue-800/50';
      case 'deactivated': return 'bg-gradient-to-r from-gray-100 to-gray-200 text-gray-800 dark:from-gray-900/30 dark:to-gray-800/30 dark:text-gray-400 border border-gray-200 dark:border-gray-800/50';
      default: return 'bg-gradient-to-r from-gray-100 to-gray-200 text-gray-800 dark:from-gray-900/30 dark:to-gray-800/30 dark:text-gray-400 border border-gray-200 dark:border-gray-800/50';
=======
      case 'active': return 'bg-gradient-to-r from-green-100 to-green-200 text-green-800 dark:from-green-900/30 dark:to-green-800/30 dark:text-green-200 border border-green-200 dark:border-green-800/50';
      case 'expired': return 'bg-gradient-to-r from-red-100 to-red-200 text-red-800 dark:from-red-900/30 dark:to-red-800/30 dark:text-red-200 border border-red-200 dark:border-red-800/50';
      case 'used': return 'bg-gradient-to-r from-blue-100 to-blue-200 text-blue-800 dark:from-blue-900/30 dark:to-blue-800/30 dark:text-blue-200 border border-blue-200 dark:border-blue-800/50';
      case 'deactivated': return 'bg-gradient-to-r from-gray-100 to-gray-200 text-gray-800 dark:from-gray-900/30 dark:to-gray-800/30 dark:text-gray-300 border border-gray-200 dark:border-gray-800/50';
      default: return 'bg-gradient-to-r from-gray-100 to-gray-200 text-gray-800 dark:from-gray-900/30 dark:to-gray-800/30 dark:text-gray-300 border border-gray-200 dark:border-gray-800/50';
>>>>>>> 67b700e4
    }
  };

  const isExpired = new Date() > link.expiry;
  const displayStatus = isExpired && link.status === 'active' ? 'expired' : link.status;

  return (
    <Card className="bg-gradient-to-br from-card to-primary/5 dark:bg-card hover:shadow-lg hover:shadow-primary/10 transition-all duration-300 hover:-translate-y-0.5 border border-border/50">
      <CardContent className="p-6">
        <div className="flex items-center justify-between gap-4">
          {/* Left section - Main info */}
          <div className="flex-1 min-w-0">
            <div className="flex items-center gap-3 mb-3">
              <div className="w-8 h-8 bg-gradient-to-br from-green-500/10 to-green-600/20 rounded-xl flex items-center justify-center">
                <Shield className="w-4 h-4 text-green-600" />
              </div>
              <h3 className="text-lg font-bold text-foreground">
                {link.role}
              </h3>
              <Badge className={`${getStatusColor(displayStatus)} font-semibold px-3 py-1 rounded-full text-xs`}>
                {displayStatus.charAt(0).toUpperCase() + displayStatus.slice(1)}
              </Badge>
            </div>
            
            {/* Token and URL info */}
            <div className="flex items-center gap-3 mb-3">
              <code className="px-3 py-2 bg-gradient-to-r from-gray-50 to-gray-100 dark:from-gray-800 dark:to-gray-900 rounded-lg text-sm font-mono text-gray-700 dark:text-gray-300 border border-gray-200 dark:border-gray-700">
                  {link.token.substring(0, 12)}...
                </code>
                {displayStatus === 'active' && (
                  <Button
                    size="sm"
                  variant="outline"
                    onClick={() => copyToClipboard(link.fullUrl)}
                  className="h-8 px-3 rounded-lg border-2 hover:border-accent/40 hover:bg-accent/5 transition-all duration-300"
                  >
                    <Copy className="w-3 h-3 mr-1" />
                  Copy
                  </Button>
                )}
            </div>

            {/* Date and usage info - compact */}
            <div className="flex items-center gap-6 text-sm">
              <div className="flex items-center gap-1">
                <span className="text-muted-foreground">Created:</span>
                <span className="font-medium">{link.created.toLocaleDateString()}</span>
              </div>
              
              <div className="flex items-center gap-1">
                <span className="text-muted-foreground">Expires:</span>
                <span className={`font-medium ${isExpired ? 'text-red-600 dark:text-red-400' : 'text-foreground'}`}>
                  {link.expiry.toLocaleDateString()}
                </span>
              </div>

              {link.usedBy && (
                <div className="flex items-center gap-1">
                  <span className="text-muted-foreground">Used by:</span>
                  <span className="font-medium truncate max-w-24" title={link.usedBy}>
                    {link.usedBy}
                  </span>
                </div>
              )}
            </div>
          </div>
          
          {/* Right section - Actions */}
          <div className="flex items-center gap-3">
            <Button
              size="sm"
              variant="outline"
              onClick={() => window.open(link.fullUrl, '_blank')}
              disabled={displayStatus !== 'active'}
              className="h-8 px-3 rounded-lg border-2 hover:border-accent/40 hover:bg-accent/5 transition-all duration-300 flex items-center gap-1"
            >
              <Eye className="w-3 h-3" />
              <span className="text-xs">View</span>
            </Button>
            
            {link.status === 'active' && !isExpired && (
              <Button
                size="sm"
                variant="outline"
                onClick={onDeactivate}
                className="h-8 px-3 rounded-lg border-2 hover:border-orange-500/40 hover:bg-orange-50 dark:hover:bg-orange-900/20 transition-all duration-300"
              >
                Deactivate
              </Button>
            )}
            
            <Button
              size="sm"
              variant="outline"
              onClick={onDelete}
              disabled={isDeleting}
              className="h-8 px-3 rounded-lg border-2 border-red-200 hover:border-red-300 hover:bg-red-50 text-red-600 hover:text-red-700 transition-all duration-300 dark:border-red-800 dark:hover:border-red-700 dark:hover:bg-red-900/20 dark:text-red-400 flex items-center gap-1"
            >
              {isDeleting ? (
                <Loader2 className="w-3 h-3 animate-spin" />
              ) : (
                <>
                  <Trash2 className="w-3 h-3" />
                  <span className="text-xs">Delete</span>
                </>
              )}
            </Button>
          </div>
        </div>
      </CardContent>
    </Card>
  );
};

const StatisticsCards = ({ statistics }: { statistics: any }) => (
  <div className="grid grid-cols-1 md:grid-cols-5 gap-4 mb-6">
    <Card className="bg-gradient-to-br from-card to-green-500/5 dark:bg-card">
      <CardHeader className="flex flex-row items-center justify-between space-y-0 pb-2">
        <CardTitle className="text-sm font-medium">Total Links</CardTitle>
        <Link2 className="h-4 w-4 text-muted-foreground" />
      </CardHeader>
      <CardContent>
        <div className="text-2xl font-bold">{statistics.totalLinks}</div>
        <p className="text-xs text-muted-foreground">
          All secure observation links
        </p>
      </CardContent>
    </Card>
    
    <Card className="bg-gradient-to-br from-card to-green-500/5 dark:bg-card">
      <CardHeader className="flex flex-row items-center justify-between space-y-0 pb-2">
        <CardTitle className="text-sm font-medium">Active</CardTitle>
        <Shield className="h-4 w-4 text-muted-foreground" />
      </CardHeader>
      <CardContent>
        <div className="text-2xl font-bold">{statistics.activeLinks}</div>
        <p className="text-xs text-muted-foreground">
          Ready for observation
        </p>
      </CardContent>
    </Card>
    
    <Card className="bg-gradient-to-br from-card to-green-500/5 dark:bg-card">
      <CardHeader className="flex flex-row items-center justify-between space-y-0 pb-2">
        <CardTitle className="text-sm font-medium">Used</CardTitle>
        <Eye className="h-4 w-4 text-muted-foreground" />
      </CardHeader>
      <CardContent>
        <div className="text-2xl font-bold">{statistics.usedLinks}</div>
        <p className="text-xs text-muted-foreground">
          Successfully submitted
        </p>
      </CardContent>
    </Card>
    
    <Card className="bg-gradient-to-br from-card to-green-500/5 dark:bg-card">
      <CardHeader className="flex flex-row items-center justify-between space-y-0 pb-2">
        <CardTitle className="text-sm font-medium">Expired</CardTitle>
        <Trash2 className="h-4 w-4 text-muted-foreground" />
      </CardHeader>
      <CardContent>
        <div className="text-2xl font-bold">{statistics.expiredLinks}</div>
        <p className="text-xs text-muted-foreground">
          Past expiration date
        </p>
      </CardContent>
    </Card>
    
    <Card className="bg-gradient-to-br from-card to-green-500/5 dark:bg-card">
      <CardHeader className="flex flex-row items-center justify-between space-y-0 pb-2">
        <CardTitle className="text-sm font-medium">Deactivated</CardTitle>
        <BarChart3 className="h-4 w-4 text-muted-foreground" />
      </CardHeader>
      <CardContent>
        <div className="text-2xl font-bold">{statistics.deactivatedLinks}</div>
        <p className="text-xs text-muted-foreground">
          Manually disabled
        </p>
      </CardContent>
    </Card>
  </div>
);

export const SecureLinkManagement = ({ onBack }: SecureLinkManagementProps) => {
  const { 
    links, 
    addLink, 
    deleteLink, 
    updateLink, 
    isLoading, 
    error, 
    refreshLinks, 
    getStatistics,
    enablePolling,
    disablePolling
  } = useSecureLinks();
  const [deletingId, setDeletingId] = useState<string | null>(null);
  const [statistics, setStatistics] = useState({
    totalLinks: 0,
    activeLinks: 0,
    usedLinks: 0,
    deactivatedLinks: 0,
    expiredLinks: 0,
  });
  const [statsLoading, setStatsLoading] = useState(true);
  
  // Pagination state
  const [currentPage, setCurrentPage] = useState(1);
  const [linksPerPage] = useState(10);
  
  // Calculate pagination
  const totalPages = Math.ceil(links.length / linksPerPage);
  const startIndex = (currentPage - 1) * linksPerPage;
  const endIndex = startIndex + linksPerPage;
  const currentLinks = links.slice(startIndex, endIndex);

  // Load statistics
  useEffect(() => {
    const loadStatistics = async () => {
      try {
        setStatsLoading(true);
        const stats = await getStatistics();
        setStatistics(stats);
      } catch (err) {
        console.error('Error loading statistics:', err);
      } finally {
        setStatsLoading(false);
      }
    };

    if (!isLoading && !error) {
      loadStatistics();
    }
  }, [links, isLoading, error, getStatistics]);

  // Enable polling when component mounts, disable when unmounts
  useEffect(() => {
    enablePolling();
    return () => {
      disablePolling();
    };
  }, [enablePolling, disablePolling]);

  // Reset to first page when links change
  useEffect(() => {
    setCurrentPage(1);
  }, [links.length]);

  const handleGenerateLink = async (newLink: SecureLink) => {
    try {
      await addLink(newLink);
      toast.success('Secure link generated successfully!');
    } catch (err) {
      toast.error('Failed to generate secure link');
      console.error('Error generating link:', err);
    }
  };

  const handleDeleteLink = async (linkId: string) => {
    setDeletingId(linkId);
    try {
      await deleteLink(linkId);
      toast.success('Link deleted successfully');
    } catch (err) {
      toast.error('Failed to delete link');
      console.error('Error deleting link:', err);
    } finally {
      setDeletingId(null);
    }
  };

  const handleDeactivateLink = async (linkId: string) => {
    try {
      await updateLink(linkId, { status: 'deactivated' });
      toast.success('Link deactivated successfully');
    } catch (err) {
      toast.error('Failed to deactivate link');
      console.error('Error deactivating link:', err);
    }
  };

  const handleRefresh = async () => {
    try {
      await refreshLinks();
      toast.success('Links refreshed successfully');
    } catch (err) {
      toast.error('Failed to refresh links');
      console.error('Error refreshing links:', err);
    }
  };

  if (isLoading) {
    return <ContentLoader />;
  }

  // Show database setup alert if there's a database-related error
  if (error && error.includes('Database table not set up yet')) {
    return (
      <div className="space-y-6 mx-auto">
        <div className="flex items-center justify-between">
          <div>
            <h1 className="text-3xl font-bold tracking-tight">Secure Link Management</h1>
            <p className="text-muted-foreground mt-1">
              Generate and manage secure observation form links
            </p>
          </div>
          <Button variant="outline" onClick={onBack}>
            <ArrowLeft className="w-4 h-4 mr-2" />
            Back
          </Button>
        </div>

        <SecureLinksDatabaseSetupAlert error={error} />
      </div>
    );
  }

  return (
    <div className="space-y-8 mx-auto">
      {/* Premium Header Section */}
      <div className="relative">
        <div className="absolute inset-0 bg-gradient-to-r from-primary/5 via-transparent to-primary/5 rounded-3xl"></div>
        <div className="relative p-8 rounded-3xl">
          <div className="flex items-center justify-between">
            <div className="flex items-center gap-3 flex-1 max-w-2xl">
              <div className="w-12 h-12 bg-gradient-to-br from-primary/10 to-primary/20 rounded-2xl flex items-center justify-center">
                <Shield className="w-6 h-6 text-primary" />
              </div>
              <div className="flex-1">
                <h1 className="text-4xl font-bold tracking-tight bg-gradient-to-r from-primary via-primary to-primary/80 bg-clip-text text-transparent" style={{ backgroundClip: 'text', WebkitBackgroundClip: 'text' }}>
                  Secure Link Management
                </h1>
                <p className="text-lg text-muted-foreground font-light pr-8">
                  Generate and manage secure observation form links for external observers with enterprise-grade security
          </p>
        </div>
            </div>
            
            <div className="flex items-center gap-2 flex-shrink-0 ml-8">
              <Button 
                variant="outline" 
                onClick={handleRefresh}
                className="h-10 px-6 rounded-xl bg-background border border-input shadow-sm hover:shadow-lg hover:shadow-primary/10 transition-all duration-300 hover:-translate-y-0.5 hover:bg-accent/5 hover:text-foreground dark:hover:bg-gray-800"
              >
                <RefreshCw className="w-4 h-4 mr-2" />
                Refresh
              </Button>
              <Button 
                variant="outline" 
                onClick={onBack}
                className="h-10 px-6 rounded-xl bg-background border border-input shadow-sm hover:shadow-lg hover:shadow-primary/10 transition-all duration-300 hover:-translate-y-0.5 hover:bg-accent/5 hover:text-foreground dark:hover:bg-gray-800"
              >
                <ArrowLeft className="w-4 h-4 mr-2" />
                Back
              </Button>
            </div>
          </div>
        </div>
      </div>

      {/* Statistics Cards Section */}
      {statsLoading ? (
        <div className="grid grid-cols-1 gap-6 sm:grid-cols-2 lg:grid-cols-3 xl:grid-cols-5">
          {Array.from({ length: 5 }).map((_, i) => (
            <Card key={i} className="bg-gradient-to-br from-card to-primary/5 dark:bg-card">
              <CardContent className="p-6">
                <div className="h-20 bg-gray-200 dark:bg-gray-700 animate-pulse rounded-lg" />
              </CardContent>
            </Card>
          ))}
        </div>
      ) : (
        <StatisticsCards statistics={statistics} />
      )}

      {/* Actions Section */}
      <div className="flex flex-col sm:flex-row justify-between items-start sm:items-center gap-4">
        <div className="flex items-center gap-3">
          <div className="w-10 h-10 bg-gradient-to-br from-primary/10 to-primary/20 rounded-2xl flex items-center justify-center">
            <Link2 className="w-5 h-5 text-primary" />
          </div>
          <div>
            <h2 className="text-2xl font-bold tracking-tight">Active Links</h2>
            <p className="text-sm text-muted-foreground">Manage your secure observation links</p>
          </div>
        </div>
        <GenerateLinkModal 
          onGenerate={handleGenerateLink} 
          isGenerating={false}
        />
      </div>

      {/* Error Alert */}
      {error && !error.includes('Database table not set up yet') && (
        <Alert variant="destructive">
          <AlertDescription>{error}</AlertDescription>
        </Alert>
      )}

      {/* Links List */}
      <div className="space-y-6">
        {links.length === 0 ? (
          <Card className="bg-gradient-to-br from-card to-primary/5 dark:bg-card border-2 border-dashed border-primary/20">
            <CardContent className="p-12 text-center">
              <div className="w-16 h-16 bg-gradient-to-br from-primary/10 to-primary/20 rounded-3xl flex items-center justify-center mx-auto mb-6">
                <Shield className="w-8 h-8 text-primary" />
              </div>
              <h3 className="text-xl font-bold mb-3">No secure links created yet</h3>
              <p className="text-muted-foreground mb-6 max-w-md mx-auto">
                Generate your first secure link to allow external observers to submit reports with enterprise-grade security.
              </p>
              <GenerateLinkModal 
                onGenerate={handleGenerateLink} 
                isGenerating={false}
              />
            </CardContent>
          </Card>
        ) : (
          <>
            <div className="space-y-4">
              {currentLinks.map((link) => (
            <LinkCard
              key={link.id}
              link={link}
              onDelete={() => handleDeleteLink(link.id)}
              onDeactivate={() => handleDeactivateLink(link.id)}
              isDeleting={deletingId === link.id}
            />
              ))}
            </div>
            
            {/* Pagination */}
            {totalPages > 1 && (
              <div className="flex items-center justify-between pt-4">
                <div className="text-sm text-muted-foreground">
                  Showing {startIndex + 1}-{Math.min(endIndex, links.length)} of {links.length} links
                </div>
                
                <div className="flex items-center gap-2">
                  <Button
                    variant="outline"
                    size="sm"
                    onClick={() => setCurrentPage(1)}
                    disabled={currentPage === 1}
                    className="h-8 px-3 rounded-lg"
                  >
                    <ChevronLeft className="w-4 h-4" />
                  </Button>
                  
                  <Button
                    variant="outline"
                    size="sm"
                    onClick={() => setCurrentPage(currentPage - 1)}
                    disabled={currentPage === 1}
                    className="h-8 px-3 rounded-lg"
                  >
                    <ChevronLeft className="w-4 h-4" />
                  </Button>
                  
                  <div className="flex items-center gap-1">
                    {Array.from({ length: Math.min(5, totalPages) }, (_, i) => {
                      let pageNum;
                      if (totalPages <= 5) {
                        pageNum = i + 1;
                      } else if (currentPage <= 3) {
                        pageNum = i + 1;
                      } else if (currentPage >= totalPages - 2) {
                        pageNum = totalPages - 4 + i;
                      } else {
                        pageNum = currentPage - 2 + i;
                      }
                      
                      return (
                        <Button
                          key={pageNum}
                          variant={currentPage === pageNum ? "default" : "outline"}
                          size="sm"
                          onClick={() => setCurrentPage(pageNum)}
                          className="h-8 w-8 rounded-lg"
                        >
                          {pageNum}
                        </Button>
                      );
                    })}
                  </div>
                  
                  <Button
                    variant="outline"
                    size="sm"
                    onClick={() => setCurrentPage(currentPage + 1)}
                    disabled={currentPage === totalPages}
                    className="h-8 px-3 rounded-lg"
                  >
                    <ChevronRight className="w-4 h-4" />
                  </Button>
                  
                  <Button
                    variant="outline"
                    size="sm"
                    onClick={() => setCurrentPage(totalPages)}
                    disabled={currentPage === totalPages}
                    className="h-8 px-3 rounded-lg"
                  >
                    <ChevronRight className="w-4 h-4" />
                  </Button>
                </div>
              </div>
            )}
          </>
        )}
      </div>
    </div>
  );
}; <|MERGE_RESOLUTION|>--- conflicted
+++ resolved
@@ -226,19 +226,11 @@
 
   const getStatusColor = (status: string) => {
     switch (status) {
-<<<<<<< HEAD
       case 'active': return 'bg-gradient-to-r from-green-100 to-green-200 text-green-800 dark:from-green-900/30 dark:to-green-800/30 dark:text-green-400 border border-green-200 dark:border-green-800/50';
       case 'expired': return 'bg-gradient-to-r from-red-100 to-red-200 text-red-800 dark:from-red-900/30 dark:to-red-800/30 dark:text-red-400 border border-red-200 dark:border-red-800/50';
       case 'used': return 'bg-gradient-to-r from-blue-100 to-blue-200 text-white dark:from-blue-900/30 dark:to-blue-800/30 dark:text-blue-400 border border-blue-200 dark:border-blue-800/50';
       case 'deactivated': return 'bg-gradient-to-r from-gray-100 to-gray-200 text-gray-800 dark:from-gray-900/30 dark:to-gray-800/30 dark:text-gray-400 border border-gray-200 dark:border-gray-800/50';
       default: return 'bg-gradient-to-r from-gray-100 to-gray-200 text-gray-800 dark:from-gray-900/30 dark:to-gray-800/30 dark:text-gray-400 border border-gray-200 dark:border-gray-800/50';
-=======
-      case 'active': return 'bg-gradient-to-r from-green-100 to-green-200 text-green-800 dark:from-green-900/30 dark:to-green-800/30 dark:text-green-200 border border-green-200 dark:border-green-800/50';
-      case 'expired': return 'bg-gradient-to-r from-red-100 to-red-200 text-red-800 dark:from-red-900/30 dark:to-red-800/30 dark:text-red-200 border border-red-200 dark:border-red-800/50';
-      case 'used': return 'bg-gradient-to-r from-blue-100 to-blue-200 text-blue-800 dark:from-blue-900/30 dark:to-blue-800/30 dark:text-blue-200 border border-blue-200 dark:border-blue-800/50';
-      case 'deactivated': return 'bg-gradient-to-r from-gray-100 to-gray-200 text-gray-800 dark:from-gray-900/30 dark:to-gray-800/30 dark:text-gray-300 border border-gray-200 dark:border-gray-800/50';
-      default: return 'bg-gradient-to-r from-gray-100 to-gray-200 text-gray-800 dark:from-gray-900/30 dark:to-gray-800/30 dark:text-gray-300 border border-gray-200 dark:border-gray-800/50';
->>>>>>> 67b700e4
     }
   };
 

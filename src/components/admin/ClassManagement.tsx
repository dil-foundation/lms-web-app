--- conflicted
+++ resolved
@@ -209,21 +209,23 @@
     }
   };
 
-  const handleClassDeleteCheck = async (cls: ClassWithMembers) => {
+  const handleClassDeleteCheck = (cls: ClassWithMembers) => {
     setClassToDelete(cls);
     setIsCheckingClassDependencies(true);
     setClassDependencies(null);
 
-    try {
-      // Check dependencies
-      const dependencies = await checkClassDependencies(cls.id);
-      setClassDependencies(dependencies);
-    } catch (error) {
-      console.error('Error checking class dependencies:', error);
-      toast.error('Failed to check dependencies. Please try again.');
-    } finally {
-      setIsCheckingClassDependencies(false);
-    }
+    // Handle async operations internally
+    checkClassDependencies(cls.id)
+      .then((dependencies) => {
+        setClassDependencies(dependencies);
+      })
+      .catch((error) => {
+        console.error('Error checking class dependencies:', error);
+        toast.error('Failed to check dependencies. Please try again.');
+      })
+      .finally(() => {
+        setIsCheckingClassDependencies(false);
+      });
   };
 
   const handleClassDeleteConfirm = async () => {
@@ -313,15 +315,11 @@
   };
 
   const getGradeBadge = (grade: string) => {
-<<<<<<< HEAD
-    return <Badge variant="default" className="bg-[#8DC63F] hover:bg-[#7AB82F] text-white">Grade {grade}</Badge>;
-=======
     const gradeNum = parseInt(grade);
     if (gradeNum <= 5) return <Badge variant="default" className="bg-blue-600 text-white">Grade {grade}</Badge>;
     if (gradeNum <= 8) return <Badge variant="default" className="bg-green-600">Grade {grade}</Badge>;
     if (gradeNum <= 10) return <Badge variant="default" className="bg-yellow-600">Grade {grade}</Badge>;
     return <Badge variant="default" className="bg-purple-600">Grade {grade}</Badge>;
->>>>>>> ad6db2a9
   };
 
   // Check if student limit is exceeded

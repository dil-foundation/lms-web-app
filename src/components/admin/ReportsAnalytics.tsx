import React, { useState, useEffect, useMemo } from 'react';
import { Card, CardContent, CardHeader, CardTitle } from '@/components/ui/card';
import { Select, SelectContent, SelectItem, SelectTrigger, SelectValue } from '@/components/ui/select';
import { Badge } from '@/components/ui/badge';
import { Progress } from '@/components/ui/progress';
import { LineChart, Line, BarChart, Bar, PieChart, Pie, Cell, XAxis, YAxis, CartesianGrid, ResponsiveContainer, Tooltip, Legend, Area, AreaChart } from 'recharts';
import { ContentLoader } from '@/components/ContentLoader';
import { toast } from 'sonner';
import { ExportButton } from '@/components/ui/ExportButton';
import { ReportData, ExportColumn } from '@/services/universalExportService';
import { useAuth } from '@/hooks/useAuth';
import { 
  BarChart3, 
  TrendingUp, 
  Users, 
  Clock,
  BookOpen,
  Brain,
  Award,
  Calendar,
  Filter,
  PlayCircle,
  Target,
  Activity,
  Star,
  Eye,
  Shield,
  RefreshCw
} from 'lucide-react';
import { 
  PracticeStagePerformanceData,
  UserEngagementData,
  TimeUsagePatternsData,
  TopContentData,
  AnalyticsOverview
} from '@/services/reportsService';
import { 
  KeyMetricsData
} from '@/services/adminDashboardService';
import { useReportsData } from '@/hooks/useReportsData';

export const ReportsAnalytics = () => {
  // Use the custom hook for reports data management
  const {
    data,
    loading,
    error,
    refreshing,
    timeRange: dateRange,
    handleTimeRangeChange,
    handleRefresh
  } = useReportsData({
    initialTimeRange: 'thismonth',
    enableAutoRefresh: false // Disable auto-refresh for now
  });

  // Track screen size for responsive chart sizing
  const [isMobile, setIsMobile] = useState(false);

  useEffect(() => {
    const checkScreenSize = () => {
      setIsMobile(window.innerWidth < 640);
    };

    // Check initial size
    checkScreenSize();

    // Add event listener
    window.addEventListener('resize', checkScreenSize);

    // Cleanup
    return () => window.removeEventListener('resize', checkScreenSize);
  }, []);

  // Extract data from hook
  const practiceStageData = data?.practiceStagePerformance || null;
  const userEngagementData = data?.userEngagement || null;
  const timeUsageData = data?.timeUsagePatterns || null;
  const topContentData = data?.topContentAccessed || null;
  const analyticsOverview = data?.analyticsOverview || null;
  const keyMetrics = data?.keyMetrics || null;





  const getPerformanceColor = (status: string) => {
    switch (status) {
      case 'excellent': return 'text-green-600';
      case 'good': return 'text-blue-600';
      case 'needs-attention': return 'text-orange-600';
      default: return 'text-gray-600';
    }
  };

  const getPerformanceBadge = (status: string) => {
    switch (status) {
      case 'excellent': return 'bg-green-100 text-green-700 border-green-200';
      case 'good': return 'bg-blue-100 text-white border-blue-200';
      case 'needs-attention': return 'bg-orange-100 text-orange-700 border-orange-200';
      default: return 'bg-gray-100 text-gray-700 border-gray-200';
    }
  };

  const { user } = useAuth();

  // Prepare report data for export
  const exportReportData = useMemo((): ReportData | null => {
    if (!analyticsOverview && !practiceStageData && !userEngagementData) return null;

    const timeRangeLabels: Record<string, string> = {
      'today': 'Today',
      'thisweek': 'This Week',
      'thismonth': 'This Month',
      'alltime': 'All Time',
    };

    const tables: ReportData['tables'] = [];
    const metrics: ReportData['metrics'] = [];

    // Add analytics overview metrics
    if (analyticsOverview) {
      metrics.push(
        { label: 'Total Users', value: analyticsOverview.totalUsers },
        { label: 'Active Users', value: analyticsOverview.activeUsers },
        { label: 'Total Sessions', value: analyticsOverview.totalSessions },
        { label: 'Avg Session Duration', value: `${analyticsOverview.avgSessionDuration} min` },
        { label: 'Completion Rate', value: `${analyticsOverview.completionRate}%` },
        { label: 'Engagement Score', value: `${analyticsOverview.engagementScore}%` },
        { label: 'Growth Rate', value: `${analyticsOverview.growthRate}%` },
        { label: 'Retention Rate', value: `${analyticsOverview.retentionRate}%` }
      );
    }

    // Add key metrics
    if (keyMetrics) {
      metrics.push(
        { label: 'Total Users', value: keyMetrics.totalUsers || 0 },
        { label: 'Active Today', value: keyMetrics.activeToday || 0 },
        { label: 'Students', value: keyMetrics.students || 0 },
        { label: 'Teachers', value: keyMetrics.teachers || 0 },
        { label: 'Students Percentage', value: `${Math.round(keyMetrics.studentsPercentage || 0)}%` },
        { label: 'Teachers Percentage', value: `${Math.round(keyMetrics.teachersPercentage || 0)}%` }
      );
    }

    // Add practice stage performance table
    if (practiceStageData?.stages && practiceStageData.stages.length > 0) {
      tables.push({
        title: 'Practice Stage Performance',
        columns: [
          { header: 'Stage', key: 'stage', width: 20 },
          { header: 'Performance', key: 'performance', width: 15, format: (v) => `${v}%` },
          { header: 'Users', key: 'users', width: 15 },
          { header: 'Avg Score', key: 'avgScore', width: 15, format: (v) => `${v}%` },
          { header: 'Status', key: 'status', width: 20 },
          { header: 'Completion Rate', key: 'completionRate', width: 18, format: (v) => v ? `${v}%` : 'N/A' },
        ],
        data: practiceStageData.stages,
      });
    }

    // Add user engagement table
    if (userEngagementData?.engagementTypes && userEngagementData.engagementTypes.length > 0) {
      tables.push({
        title: 'User Engagement',
        columns: [
          { header: 'Engagement Type', key: 'name', width: 30 },
          { header: 'Value', key: 'value', width: 15 },
          { header: 'Users', key: 'users', width: 15 },
          { header: 'Percentage', key: 'percentage', width: 15, format: (v) => v ? `${v}%` : 'N/A' },
          { header: 'Growth', key: 'growth', width: 15, format: (v) => v ? `${v}%` : 'N/A' },
        ],
        data: userEngagementData.engagementTypes,
      });
    }

    // Add time usage patterns table
    if (timeUsageData?.patterns && timeUsageData.patterns.length > 0) {
      tables.push({
        title: 'Time Usage Patterns',
        columns: [
          { header: 'Hour', key: 'hour', width: 15 },
          { header: 'Users', key: 'users', width: 15 },
          { header: 'Sessions', key: 'sessions', width: 15, format: (v) => v ? String(v) : 'N/A' },
          { header: 'Avg Duration (min)', key: 'avgDuration', width: 20, format: (v) => v ? `${v} min` : 'N/A' },
        ],
        data: timeUsageData.patterns,
      });
    }

    // Add top content accessed table
    if (topContentData?.content && topContentData.content.length > 0) {
      tables.push({
        title: 'Top Content Accessed',
        columns: [
          { header: 'Title', key: 'title', width: 40 },
          { header: 'Type', key: 'type', width: 15 },
          { header: 'Stage', key: 'stage', width: 15 },
          { header: 'Access Count', key: 'accessCount', width: 15 },
          { header: 'Completion Rate', key: 'completionRate', width: 18, format: (v) => `${v}%` },
          { header: 'Avg Rating', key: 'avgRating', width: 15 },
        ],
        data: topContentData.content,
      });
    }

    return {
      metadata: {
        title: 'AI Performance Analytics Report',
        description: 'Comprehensive AI tutor performance and engagement analytics',
        generatedBy: user?.email || 'Unknown',
        generatedAt: new Date(),
        timeRange: timeRangeLabels[dateRange] || dateRange,
      },
      summary: analyticsOverview 
        ? `This report contains AI performance analytics. Total users: ${analyticsOverview.totalUsers}, Active users: ${analyticsOverview.activeUsers}, Engagement score: ${analyticsOverview.engagementScore}%, Completion rate: ${analyticsOverview.completionRate}%.`
        : 'AI Performance Analytics Report',
      metrics,
      tables,
    };
  }, [analyticsOverview, practiceStageData, userEngagementData, timeUsageData, topContentData, keyMetrics, dateRange, user]);

  return (
    <div className="space-y-3 sm:space-y-4 md:space-y-6 px-3 sm:px-4 md:px-0">
      {/* Header Section */}
      <div className="relative overflow-hidden">
        <div className="absolute inset-0 bg-gradient-to-r from-primary/5 via-transparent to-primary/5 rounded-lg sm:rounded-xl md:rounded-2xl lg:rounded-3xl"></div>
        <div className="relative p-3 sm:p-4 md:p-6 lg:p-8 rounded-lg sm:rounded-xl md:rounded-2xl lg:rounded-3xl">
          {/* Desktop Layout: Side by side */}
          <div className="hidden sm:flex sm:items-center sm:justify-between gap-4">
            <div className="flex items-center gap-3 min-w-0 flex-1">
              <div className="w-10 h-10 md:w-12 md:h-12 bg-gradient-to-br from-primary/10 to-primary/20 rounded-xl md:rounded-2xl flex items-center justify-center flex-shrink-0">
                <BarChart3 className="w-5 h-5 md:w-6 md:h-6 text-primary" />
              </div>
              <div className="min-w-0 flex-1">
                <h1 className="text-xl md:text-2xl lg:text-3xl font-bold tracking-tight bg-gradient-to-r from-primary via-primary to-primary/80 bg-clip-text text-transparent leading-tight">
                  Performance Analytics
                </h1>
                <p className="text-sm md:text-base text-muted-foreground font-light mt-1 leading-snug">
                  Monitor platform performance and user engagement
                </p>
              </div>
            </div>
            
<<<<<<< HEAD
            {/* Filter Controls */}
            <div className="flex items-center gap-3 w-full lg:w-auto">
              {exportReportData && (
                <ExportButton
                  reportData={exportReportData}
                  filename="ai-performance-analytics"
                  variant="outline"
                  className="shrink-0"
                />
              )}
              
=======
            <div className="flex items-center gap-3 flex-shrink-0">
>>>>>>> b24e6f5e
              <Select value={dateRange} onValueChange={handleTimeRangeChange}>
                <SelectTrigger className="w-40 md:w-48 h-9 md:h-10 text-sm">
                  <SelectValue placeholder="Select time range" />
                </SelectTrigger>
                <SelectContent>
                  <SelectItem value="today">Today</SelectItem>
                  <SelectItem value="thisweek">This week</SelectItem>
                  <SelectItem value="thismonth">This month</SelectItem>
                  <SelectItem value="alltime">All time</SelectItem>
                </SelectContent>
              </Select>
              
              <button
                onClick={handleRefresh}
                disabled={refreshing}
                className="flex items-center justify-center bg-primary/10 hover:bg-primary/20 active:bg-primary/30 rounded-lg transition-colors disabled:opacity-50 shrink-0 h-9 w-9 md:h-10 md:w-10"
                title="Refresh reports data"
                aria-label="Refresh reports data"
              >
                <RefreshCw className={`w-4 h-4 text-primary ${refreshing ? 'animate-spin' : ''}`} />
              </button>
            </div>
          </div>

          {/* Mobile Layout: Stacked */}
          <div className="flex flex-col gap-3 sm:hidden">
            <div className="flex items-start gap-2 min-w-0">
              <div className="w-9 h-9 bg-gradient-to-br from-primary/10 to-primary/20 rounded-lg flex items-center justify-center flex-shrink-0 mt-0.5">
                <BarChart3 className="w-4 h-4 text-primary" />
              </div>
              <div className="min-w-0 flex-1">
                <h1 className="text-lg font-bold tracking-tight bg-gradient-to-r from-primary via-primary to-primary/80 bg-clip-text text-transparent leading-tight break-words">
                  Performance Analytics
                </h1>
                <p className="text-xs text-muted-foreground font-light mt-0.5 leading-snug">
                  Monitor platform performance and user engagement
                </p>
              </div>
            </div>
            
            <div className="flex items-center gap-2 w-full">
              <Select value={dateRange} onValueChange={handleTimeRangeChange}>
                <SelectTrigger className="flex-1 h-8 text-xs">
                  <SelectValue placeholder="Select time range" />
                </SelectTrigger>
                <SelectContent>
                  <SelectItem value="today">Today</SelectItem>
                  <SelectItem value="thisweek">This week</SelectItem>
                  <SelectItem value="thismonth">This month</SelectItem>
                  <SelectItem value="alltime">All time</SelectItem>
                </SelectContent>
              </Select>
              
              <button
                onClick={handleRefresh}
                disabled={refreshing}
                className="flex items-center justify-center bg-primary/10 hover:bg-primary/20 active:bg-primary/30 rounded-lg transition-colors disabled:opacity-50 shrink-0 h-8 w-8"
                title="Refresh reports data"
                aria-label="Refresh reports data"
              >
                <RefreshCw className={`w-3.5 h-3.5 text-primary ${refreshing ? 'animate-spin' : ''}`} />
              </button>
            </div>
          </div>
        </div>
      </div>

      {/* Show loading state */}
      {loading && !practiceStageData && (
        <div className="space-y-6">
          <ContentLoader message="Loading Performance Analytics..." />
        </div>
      )}

      {/* Show error state */}
      {error && !practiceStageData && (
        <div className="text-center py-12">
          <div className="w-16 h-16 bg-red-100 rounded-2xl flex items-center justify-center mx-auto mb-4">
            <Shield className="w-8 h-8 text-red-600" />
          </div>
          <h3 className="text-lg font-semibold text-gray-900 mb-2">Failed to Load Reports</h3>
          <p className="text-gray-600 mb-4">{error}</p>
          <button
            onClick={handleRefresh}
            className="px-4 py-2 bg-primary text-white rounded-lg hover:bg-primary/90 transition-colors"
          >
            Try Again
          </button>
        </div>
      )}

      {/* Key Metrics from Admin Dashboard */}
      {keyMetrics ? (
      <div className="grid grid-cols-2 gap-3 sm:gap-4 lg:grid-cols-4">
        <Card className="bg-gradient-to-br from-card to-green-500/5 dark:bg-card">
          <CardHeader className="flex flex-row items-center justify-between space-y-0 pb-2 p-3 sm:p-4 md:p-6">
            <CardTitle className="text-xs sm:text-sm font-medium">Total Users</CardTitle>
            <BookOpen className="h-3.5 w-3.5 sm:h-4 sm:w-4 text-muted-foreground flex-shrink-0" />
          </CardHeader>
          <CardContent className="p-3 sm:p-4 md:p-6 pt-0">
            <div className="text-xl sm:text-2xl font-bold">{keyMetrics.totalUsers?.toLocaleString() || '0'}</div>
            <p className="text-[10px] sm:text-xs text-muted-foreground line-clamp-1">
              {keyMetrics.students || 0} students, {keyMetrics.teachers || 0} teachers
            </p>
          </CardContent>
        </Card>

        <Card className="bg-gradient-to-br from-card to-green-500/5 dark:bg-card">
          <CardHeader className="flex flex-row items-center justify-between space-y-0 pb-2 p-3 sm:p-4 md:p-6">
            <CardTitle className="text-xs sm:text-sm font-medium">Active Today</CardTitle>
            <Activity className="h-3.5 w-3.5 sm:h-4 sm:w-4 text-muted-foreground flex-shrink-0" />
          </CardHeader>
          <CardContent className="p-3 sm:p-4 md:p-6 pt-0">
            <div className="text-xl sm:text-2xl font-bold">{keyMetrics.activeToday?.toLocaleString() || '0'}</div>
            <p className="text-[10px] sm:text-xs text-muted-foreground line-clamp-1">
              Users active today
            </p>
          </CardContent>
        </Card>

        <Card className="bg-gradient-to-br from-card to-green-500/5 dark:bg-card">
          <CardHeader className="flex flex-row items-center justify-between space-y-0 pb-2 p-3 sm:p-4 md:p-6">
            <CardTitle className="text-xs sm:text-sm font-medium">Students</CardTitle>
            <Clock className="h-3.5 w-3.5 sm:h-4 sm:w-4 text-muted-foreground flex-shrink-0" />
          </CardHeader>
          <CardContent className="p-3 sm:p-4 md:p-6 pt-0">
            <div className="text-xl sm:text-2xl font-bold">{keyMetrics.students?.toLocaleString() || '0'}</div>
            <p className="text-[10px] sm:text-xs text-muted-foreground line-clamp-1">
              {Math.round(keyMetrics.studentsPercentage || 0)}% of total users
            </p>
          </CardContent>
        </Card>

        <Card className="bg-gradient-to-br from-card to-green-500/5 dark:bg-card">
          <CardHeader className="flex flex-row items-center justify-between space-y-0 pb-2 p-3 sm:p-4 md:p-6">
            <CardTitle className="text-xs sm:text-sm font-medium">Teachers</CardTitle>
            <Award className="h-3.5 w-3.5 sm:h-4 sm:w-4 text-muted-foreground flex-shrink-0" />
          </CardHeader>
          <CardContent className="p-3 sm:p-4 md:p-6 pt-0">
            <div className="text-xl sm:text-2xl font-bold">{keyMetrics.teachers?.toLocaleString() || '0'}</div>
            <p className="text-[10px] sm:text-xs text-muted-foreground line-clamp-1">
              {Math.round(keyMetrics.teachersPercentage || 0)}% of total users
            </p>
          </CardContent>
        </Card>
      </div>
      ) : null}

      {/* Practice Stage Performance & User Engagement */}
      <div className="grid grid-cols-1 xl:grid-cols-2 gap-3 sm:gap-4 md:gap-6">
        <Card className="border-0 shadow-sm sm:shadow-lg bg-gradient-to-br from-card to-blue-50/30 dark:to-blue-950/20">
          <CardHeader className="pb-3 sm:pb-4 p-3 sm:p-4 md:p-6">
            <CardTitle className="flex items-center gap-2 text-sm sm:text-base md:text-lg font-semibold">
              <div className="p-1.5 sm:p-2 bg-blue-100 dark:bg-blue-900/30 rounded-lg flex-shrink-0">
                <BarChart3 className="h-3.5 w-3.5 sm:h-4 sm:w-4 md:h-5 md:w-5 text-blue-600 dark:text-blue-400" />
              </div>
              <span className="leading-tight">Practice Stage Performance</span>
            </CardTitle>
            <p className="text-[10px] sm:text-xs md:text-sm text-muted-foreground mt-1">
              Performance metrics across all learning stages
            </p>
          </CardHeader>
          <CardContent className="pt-0 p-3 sm:p-4 md:p-6">

            <div className="h-[240px] sm:h-[280px] md:h-[320px] practice-stage-chart">
              {(() => {
                // Create stages 1-6 with data from API or default values
                const stageNumbers = [1, 2, 3, 4, 5, 6];
                const apiStages = practiceStageData?.stages || [];
                const stageColors = ['#EF4444', '#F97316', '#F59E0B', '#10B981', '#3B82F6', '#8B5CF6'];
                
                const chartData = stageNumbers.map((stageNum, index) => {
                  // Find matching stage data from API
                  const apiStage = apiStages.find(stage => 
                    stage.stage?.toLowerCase().includes(stageNum.toString()) ||
                    stage.stage?.toLowerCase().includes(`stage ${stageNum}`) ||
                    stage.stage?.toLowerCase().includes(`stage${stageNum}`)
                  );
                  
                  return {
                    stage: `Stage ${stageNum}`,
                    performance: apiStage?.performance || apiStage?.completionRate || 0,
                    users: apiStage?.users || 0,
                    avgScore: apiStage?.avgScore || 0,
                    color: stageColors[index]
                  };
                });

                const maxValue = 100;
                const chartHeight = 200;
                const chartWidth = 450;
                const barWidth = isMobile ? 45 : 60;
                const barSpacing = isMobile ? 15 : 20;
                const startX = isMobile ? 45 : 60;
                const startY = 40;

                return (
                  <div className="relative w-full h-full">
                    
                    <div className="w-full h-full flex items-center justify-center bg-transparent">
                      <svg 
                        width="100%" 
                        height="100%" 
                        viewBox={`0 0 ${chartWidth + 100} ${chartHeight + 80}`} 
                        className="overflow-visible"
                        style={{ minHeight: isMobile ? '280px' : '320px' }}
                        preserveAspectRatio="xMidYMid meet"
                      >
                      <defs>
                        <linearGradient id="customBarGradient" x1="0" y1="0" x2="0" y2="1">
                          <stop offset="0%" stopColor="#3B82F6" stopOpacity={0.9}/>
                          <stop offset="100%" stopColor="#3B82F6" stopOpacity={0.4}/>
                        </linearGradient>
                        <filter id="barShadow" x="-50%" y="-50%" width="200%" height="200%">
                          <feDropShadow dx="0" dy="2" stdDeviation="3" floodOpacity="0.1"/>
                        </filter>
                      </defs>
                      
                      {/* Grid lines */}
                      {[0, 25, 50, 75, 100].map((value) => (
                        <g key={value}>
                          <line
                            x1={startX}
                            y1={startY + chartHeight - (value / maxValue) * chartHeight}
                            x2={startX + chartData.length * (barWidth + barSpacing)}
                            y2={startY + chartHeight - (value / maxValue) * chartHeight}
                            stroke="hsl(var(--muted-foreground))"
                            strokeOpacity={0.2}
                            strokeDasharray="3 3"
                          />
                          <text
                            x={startX - 10}
                            y={startY + chartHeight - (value / maxValue) * chartHeight + 4}
                            textAnchor="end"
                            fontSize="12"
                            fill="hsl(var(--muted-foreground))"
                          >
                            {value}
                          </text>
                        </g>
                      ))}
                      
                      {/* Y-axis label */}
                      <text
                        x={20}
                        y={startY + chartHeight / 2}
                        textAnchor="middle"
                        fontSize="12"
                        fill="hsl(var(--muted-foreground))"
                        transform={`rotate(-90, 20, ${startY + chartHeight / 2})`}
                      >
                        Performance (%)
                      </text>
                      
                      {/* Bars */}
                      {chartData.map((data, index) => {
                        const barHeight = data.performance > 0 ? Math.max((data.performance / maxValue) * chartHeight, 5) : 0;
                        const x = startX + index * (barWidth + barSpacing);
                        const y = startY + chartHeight - barHeight;
                        
                        return (
                          <g key={data.stage}>
                            {/* Bar */}
                            <rect
                              x={x}
                              y={y}
                              width={barWidth}
                              height={barHeight}
                              fill="url(#customBarGradient)"
                              rx={6}
                              ry={6}
                              filter="url(#barShadow)"
                              className="hover:opacity-90 transition-opacity duration-200 cursor-pointer"
                              onMouseEnter={(e) => {
                                // Show tooltip
                                const tooltip = document.getElementById(`tooltip-${index}`);
                                if (tooltip) {
                                  tooltip.style.display = 'block';
                                }
                              }}
                              onMouseLeave={(e) => {
                                // Hide tooltip
                                const tooltip = document.getElementById(`tooltip-${index}`);
                                if (tooltip) {
                                  tooltip.style.display = 'none';
                                }
                              }}
                            />
                            
                            {/* Stage label */}
                            <text
                              x={x + barWidth / 2}
                              y={startY + chartHeight + 20}
                              textAnchor="middle"
                              fontSize="12"
                              fill="hsl(var(--muted-foreground))"
                            >
                              {data.stage}
                            </text>
                            
                            {/* Tooltip */}
                            <g
                              id={`tooltip-${index}`}
                              style={{ display: 'none' }}
                              pointerEvents="none"
                            >
                              <rect
                                x={x + barWidth / 2 - 50}
                                y={y - 65}
                                width={100}
                                height={50}
                                fill="hsl(var(--background))"
                                stroke="hsl(var(--border))"
                                rx={8}
                                filter="url(#barShadow)"
                              />
                              <text
                                x={x + barWidth / 2}
                                y={y - 50}
                                textAnchor="middle"
                                fontSize="12"
                                fontWeight="600"
                                fill="hsl(var(--foreground))"
                              >
                                {data.stage}
                              </text>
                              <text
                                x={x + barWidth / 2}
                                y={y - 35}
                                textAnchor="middle"
                                fontSize="12"
                                fontWeight="600"
                    fill="#3B82F6" 
                              >
                                {data.performance.toFixed(1)}%
                              </text>
                              <text
                                x={x + barWidth / 2}
                                y={y - 20}
                                textAnchor="middle"
                                fontSize="10"
                                fill="hsl(var(--muted-foreground))"
                              >
                                {data.users} users
                              </text>
                            </g>
                          </g>
                        );
                      })}
                    </svg>
                    </div>
                  </div>
                );
              })()}
            </div>
          </CardContent>
        </Card>

        <Card className="border-0 shadow-sm sm:shadow-lg bg-gradient-to-br from-card to-green-50/30 dark:to-green-950/20">
          <CardHeader className="pb-3 sm:pb-4 p-3 sm:p-4 md:p-6">
            <CardTitle className="flex items-center gap-2 text-sm sm:text-base md:text-lg font-semibold">
              <div className="p-1.5 sm:p-2 bg-green-100 dark:bg-green-900/30 rounded-lg flex-shrink-0">
                <Users className="h-3.5 w-3.5 sm:h-4 sm:w-4 md:h-5 md:w-5 text-green-600 dark:text-green-400" />
              </div>
              <span className="leading-tight">User Engagement Overview</span>
            </CardTitle>
            <p className="text-[10px] sm:text-xs md:text-sm text-muted-foreground mt-1">
              Distribution of user activity types
            </p>
          </CardHeader>
          <CardContent className="pt-0 p-3 sm:p-4 md:p-6">
            <div className="h-[180px] sm:h-[200px] md:h-[240px] mb-3 sm:mb-4 md:mb-6">
              <ResponsiveContainer width="100%" height="100%">
                <PieChart>
                  <defs>
                    <filter id="shadow" x="-50%" y="-50%" width="200%" height="200%">
                      <feDropShadow dx="0" dy="4" stdDeviation="3" floodOpacity="0.1"/>
                    </filter>
                  </defs>
                  <Pie
                    data={userEngagementData?.engagementTypes || []}
                    cx="50%"
                    cy="50%"
                    innerRadius={isMobile ? 50 : 65}
                    outerRadius={isMobile ? 75 : 95}
                    paddingAngle={3}
                    dataKey="value"
                    filter="url(#shadow)"
                  >
                    {(userEngagementData?.engagementTypes || []).map((entry, index) => (
                      <Cell 
                        key={`cell-${index}`} 
                        fill={entry.color} 
                        stroke="hsl(var(--background))"
                        strokeWidth={2}
                      />
                    ))}
                  </Pie>
                  <Tooltip 
                    contentStyle={{
                      backgroundColor: 'hsl(var(--background))',
                      border: '1px solid hsl(var(--border))',
                      borderRadius: '12px',
                      boxShadow: '0 10px 15px -3px rgba(0, 0, 0, 0.1)',
                      padding: '12px'
                    }}
                    formatter={(value: number) => [
                      <span style={{ color: 'hsl(var(--foreground))', fontWeight: '600' }}>
                        {value}%
                      </span>, 
                      'Engagement'
                    ]}
                  />
                </PieChart>
              </ResponsiveContainer>
            </div>
            <div className="space-y-3">
              {(userEngagementData?.engagementTypes || []).map((item, index) => (
                <div key={index} className="flex items-center justify-between p-3 rounded-lg bg-muted/30 hover:bg-muted/50 transition-colors">
                  <div className="flex items-center gap-3">
                    <div 
                      className="w-4 h-4 rounded-full shadow-sm" 
                      style={{ backgroundColor: item.color }}
                    />
                    <span className="text-sm font-medium text-foreground">{item.name}</span>
                  </div>
                  <div className="text-right">
                    <div className="text-sm font-bold text-foreground">{item.value}%</div>
                    <div className="text-xs text-muted-foreground">{item.users.toLocaleString()} users</div>
                  </div>
                </div>
              ))}
            </div>
          </CardContent>
        </Card>
      </div>

      {/* Time of Day Usage */}
      <Card className="border-0 shadow-lg bg-gradient-to-br from-card to-purple-50/30 dark:to-purple-950/20">
        <CardHeader className="pb-3 sm:pb-4">
          <CardTitle className="flex items-center gap-2 sm:gap-3 text-base sm:text-lg font-semibold">
            <div className="p-1.5 sm:p-2 bg-purple-100 dark:bg-purple-900/30 rounded-lg">
              <Clock className="h-4 w-4 sm:h-5 sm:w-5 text-purple-600 dark:text-purple-400" />
            </div>
            Time of Day Usage Patterns
          </CardTitle>
          <p className="text-xs sm:text-sm text-muted-foreground mt-1">
            Peak usage hours throughout the day
          </p>
        </CardHeader>
        <CardContent className="pt-0">
          <div className="h-[280px] sm:h-[320px]">
            <ResponsiveContainer width="100%" height="100%">
              <LineChart 
                data={timeUsageData?.patterns || []}
                margin={{ top: 20, right: 30, left: 20, bottom: 20 }}
              >
                <defs>
                  <linearGradient id="lineGradient" x1="0" y1="0" x2="1" y2="0">
                    <stop offset="0%" stopColor="#8B5CF6" stopOpacity={0.8}/>
                    <stop offset="50%" stopColor="#3B82F6" stopOpacity={0.8}/>
                    <stop offset="100%" stopColor="#10B981" stopOpacity={0.8}/>
                  </linearGradient>
                  <linearGradient id="areaGradient" x1="0" y1="0" x2="0" y2="1">
                    <stop offset="0%" stopColor="#3B82F6" stopOpacity={0.2}/>
                    <stop offset="100%" stopColor="#3B82F6" stopOpacity={0.05}/>
                  </linearGradient>
                </defs>
                <CartesianGrid 
                  strokeDasharray="3 3" 
                  stroke="hsl(var(--muted-foreground))" 
                  opacity={0.3}
                />
                <XAxis 
                  dataKey="hour" 
                  axisLine={false}
                  tickLine={false}
                  tick={{ fontSize: 12, fill: 'hsl(var(--muted-foreground))' }}
                  interval={1}
                />
                <YAxis 
                  axisLine={false}
                  tickLine={false}
                  tick={{ fontSize: 12, fill: 'hsl(var(--muted-foreground))' }}
                  label={{ 
                    value: 'Active Users', 
                    angle: -90, 
                    position: 'insideLeft',
                    style: { textAnchor: 'middle', fontSize: '12px', fill: 'hsl(var(--muted-foreground))' }
                  }}
                />
                <Tooltip 
                  contentStyle={{
                    backgroundColor: 'hsl(var(--background))',
                    border: '1px solid hsl(var(--border))',
                    borderRadius: '12px',
                    boxShadow: '0 10px 15px -3px rgba(0, 0, 0, 0.1)',
                    padding: '12px'
                  }}
                  labelStyle={{ 
                    color: 'hsl(var(--foreground))', 
                    fontWeight: '600',
                    marginBottom: '4px'
                  }}
                  formatter={(value: number) => [
                    <span style={{ color: 'hsl(var(--foreground))', fontWeight: '600' }}>
                      {value.toLocaleString()}
                    </span>, 
                    <span style={{ color: 'hsl(var(--muted-foreground))' }}>Active Users</span>
                  ]}
                  labelFormatter={(label: string) => `${label}:00`}
                />
                <Area
                  type="monotone"
                  dataKey="users"
                  stroke="none"
                  fill="url(#areaGradient)"
                />
                <Line 
                  type="monotone" 
                  dataKey="users" 
                  stroke="url(#lineGradient)"
                  strokeWidth={3}
                  dot={{ 
                    fill: '#3B82F6', 
                    strokeWidth: 3, 
                    r: 5,
                    stroke: '#ffffff',
                    filter: 'drop-shadow(0 2px 4px rgba(0,0,0,0.1))'
                  }}
                  activeDot={{ 
                    r: 7, 
                    fill: '#3B82F6',
                    stroke: '#ffffff',
                    strokeWidth: 3,
                    filter: 'drop-shadow(0 4px 8px rgba(0,0,0,0.2))'
                  }}
                />
              </LineChart>
            </ResponsiveContainer>
          </div>
        </CardContent>
      </Card>

      {/* Top Content Accessed */}
      <Card className="border-0 shadow-lg bg-gradient-to-br from-card to-orange-50/30 dark:to-orange-950/20">
        <CardHeader className="pb-3 sm:pb-4">
          <CardTitle className="flex items-center gap-2 sm:gap-3 text-base sm:text-lg font-semibold">
            <div className="p-1.5 sm:p-2 bg-orange-100 dark:bg-orange-900/30 rounded-lg">
              <Star className="h-4 w-4 sm:h-5 sm:w-5 text-orange-600 dark:text-orange-400" />
            </div>
            Top Content Accessed
          </CardTitle>
          <p className="text-xs sm:text-sm text-muted-foreground mt-1">
            Most popular learning content and materials
          </p>
        </CardHeader>
        <CardContent className="pt-0">
          <div className="space-y-3">
            {(topContentData?.content || []).slice(0, 5).map((content, index) => (
              <div key={index} className="group relative p-3 sm:p-4 rounded-xl border-0 bg-gradient-to-r from-background to-muted/20 hover:from-muted/30 hover:to-muted/40 transition-all duration-300 shadow-sm hover:shadow-md">
                <div className="flex flex-col sm:flex-row sm:items-center sm:justify-between gap-3">
                  <div className="flex items-center gap-3 sm:gap-4 flex-1">
                    <div className="flex items-center justify-center w-10 h-10 sm:w-12 sm:h-12 rounded-lg bg-gradient-to-br from-primary/10 to-primary/5 group-hover:from-primary/20 group-hover:to-primary/10 transition-colors shrink-0">
                      <div className="text-sm sm:text-lg font-bold text-primary">#{index + 1}</div>
                    </div>
                    <div className="flex-1 min-w-0">
                      <h3 className="font-semibold text-sm sm:text-base text-foreground truncate group-hover:text-primary transition-colors">
                        {content.title}
                      </h3>
                      <div className="flex items-center gap-2 mt-1">
                        <Badge 
                          variant="outline" 
                          className="text-xs font-medium px-2 py-1 bg-primary/10 text-primary border-primary/20 hover:bg-primary/20 transition-colors"
                        >
                          {content.type}
                        </Badge>
                        <span className="text-xs text-muted-foreground font-medium">
                          {content.stage}
                        </span>
                      </div>
                    </div>
                  </div>
                  <div className="flex items-center justify-between sm:justify-end gap-4 sm:gap-6">
                    <div className="text-center">
                      <div className="flex items-center gap-1 justify-center">
                        <Eye className="h-3 w-3 text-blue-500" />
                        <span className="text-xs sm:text-sm font-bold text-foreground">
                          {content.accessCount.toLocaleString()}
                        </span>
                      </div>
                      <div className="text-xs text-muted-foreground font-medium">views</div>
                    </div>
                    <div className="text-center">
                      <div className="flex items-center gap-1 justify-center">
                        <Star className="h-3 w-3 text-yellow-500 fill-current" />
                        <span className="text-xs sm:text-sm font-bold text-foreground">
                          {content.avgRating.toFixed(1)}
                        </span>
                      </div>
                      <div className="text-xs text-muted-foreground font-medium">rating</div>
                    </div>
                    <div className="text-center">
                      <div className="text-xs sm:text-sm font-bold text-green-600 dark:text-green-400">
                        {Math.round(content.completionRate)}%
                      </div>
                      <div className="text-xs text-muted-foreground font-medium">completion</div>
                    </div>
                  </div>
                </div>
                <div className="absolute inset-0 rounded-xl bg-gradient-to-r from-primary/5 to-transparent opacity-0 group-hover:opacity-100 transition-opacity duration-300 pointer-events-none" />
              </div>
            ))}
          </div>
          {(topContentData?.content || []).length > 5 && (
            <div className="mt-4 text-center">
              <button className="text-sm text-muted-foreground hover:text-primary transition-colors font-medium">
                View all {topContentData.content.length} items →
              </button>
            </div>
          )}
        </CardContent>
      </Card>
    </div>
  );
};<|MERGE_RESOLUTION|>--- conflicted
+++ resolved
@@ -243,9 +243,7 @@
               </div>
             </div>
             
-<<<<<<< HEAD
-            {/* Filter Controls */}
-            <div className="flex items-center gap-3 w-full lg:w-auto">
+            <div className="flex items-center gap-3 flex-shrink-0">
               {exportReportData && (
                 <ExportButton
                   reportData={exportReportData}
@@ -255,9 +253,6 @@
                 />
               )}
               
-=======
-            <div className="flex items-center gap-3 flex-shrink-0">
->>>>>>> b24e6f5e
               <Select value={dateRange} onValueChange={handleTimeRangeChange}>
                 <SelectTrigger className="w-40 md:w-48 h-9 md:h-10 text-sm">
                   <SelectValue placeholder="Select time range" />
@@ -341,6 +336,7 @@
           <h3 className="text-lg font-semibold text-gray-900 mb-2">Failed to Load Reports</h3>
           <p className="text-gray-600 mb-4">{error}</p>
           <button
+            onClick={handleRefresh}
             onClick={handleRefresh}
             className="px-4 py-2 bg-primary text-white rounded-lg hover:bg-primary/90 transition-colors"
           >

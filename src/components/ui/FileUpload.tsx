import { useState, useCallback } from 'react';
import { useDropzone } from 'react-dropzone';
import { useTranslation } from 'react-i18next';
import { UploadCloud, File as FileIcon, X } from 'lucide-react';
import { Button } from './button';
import { Progress } from './progress';

interface FileUploadProps {
  onUpload: (file: File) => void;
  acceptedFileTypes?: string[];
  label?: string;
  disabled?: boolean;
}

export const FileUpload = ({
  onUpload,
  acceptedFileTypes = [],
<<<<<<< HEAD
  label
=======
  label = 'Drag & drop a file here, or click to select a file',
  disabled = false,
>>>>>>> 54115d1d
}: FileUploadProps) => {
  const { t } = useTranslation();
  const [file, setFile] = useState<File | null>(null);
  const [uploadProgress, setUploadProgress] = useState(0);

  const onDrop = useCallback((acceptedFiles: File[]) => {
    if (acceptedFiles.length > 0) {
      const selectedFile = acceptedFiles[0];
      setFile(selectedFile);
      
      // Simulate upload progress
      setUploadProgress(0);
      const interval = setInterval(() => {
        setUploadProgress(prev => {
          if (prev >= 100) {
            clearInterval(interval);
            onUpload(selectedFile);
            return 100;
          }
          return prev + 10;
        });
      }, 200);
    }
  }, [onUpload]);

  const { getRootProps, getInputProps, isDragActive } = useDropzone({
    onDrop,
    accept: acceptedFileTypes.length > 0 ? acceptedFileTypes.reduce((acc, type) => ({ ...acc, [type]: [] }), {}) : undefined,
    multiple: false,
    disabled,
  });

  const removeFile = () => {
    setFile(null);
    setUploadProgress(0);
  };

  return (
    <div className="w-full">
      {file ? (
        <div className="w-full text-center p-6 border-2 border-dashed rounded-lg border-border">
          <div className="flex items-center justify-between">
            <div className="flex items-center gap-3">
              <FileIcon className="h-8 w-8 text-muted-foreground" />
              <span className="font-medium">{file.name}</span>
            </div>
            <Button variant="ghost" size="icon" onClick={removeFile}>
              <X className="h-5 w-5" />
            </Button>
          </div>
          <Progress value={uploadProgress} className="w-full mt-4" />
        </div>
      ) : (
        <div
          {...getRootProps()}
          className={`w-full text-center p-10 border-2 border-dashed rounded-lg transition-colors
            ${isDragActive ? 'border-primary bg-primary/10' : 'border-border'}
            ${disabled ? 'cursor-not-allowed bg-muted/50' : 'cursor-pointer hover:border-primary/50'}`}
        >
          <input {...getInputProps()} disabled={disabled} />
          <div className="flex flex-col items-center gap-2 text-muted-foreground">
            <UploadCloud className="h-10 w-10" />
            <p>{label || t('file_upload.label')}</p>
          </div>
        </div>
      )}
    </div>
  );
}; <|MERGE_RESOLUTION|>--- conflicted
+++ resolved
@@ -1,92 +1,88 @@
-import { useState, useCallback } from 'react';
-import { useDropzone } from 'react-dropzone';
-import { useTranslation } from 'react-i18next';
-import { UploadCloud, File as FileIcon, X } from 'lucide-react';
-import { Button } from './button';
-import { Progress } from './progress';
-
-interface FileUploadProps {
-  onUpload: (file: File) => void;
-  acceptedFileTypes?: string[];
-  label?: string;
-  disabled?: boolean;
-}
-
-export const FileUpload = ({
-  onUpload,
-  acceptedFileTypes = [],
-<<<<<<< HEAD
-  label
-=======
-  label = 'Drag & drop a file here, or click to select a file',
-  disabled = false,
->>>>>>> 54115d1d
-}: FileUploadProps) => {
-  const { t } = useTranslation();
-  const [file, setFile] = useState<File | null>(null);
-  const [uploadProgress, setUploadProgress] = useState(0);
-
-  const onDrop = useCallback((acceptedFiles: File[]) => {
-    if (acceptedFiles.length > 0) {
-      const selectedFile = acceptedFiles[0];
-      setFile(selectedFile);
-      
-      // Simulate upload progress
-      setUploadProgress(0);
-      const interval = setInterval(() => {
-        setUploadProgress(prev => {
-          if (prev >= 100) {
-            clearInterval(interval);
-            onUpload(selectedFile);
-            return 100;
-          }
-          return prev + 10;
-        });
-      }, 200);
-    }
-  }, [onUpload]);
-
-  const { getRootProps, getInputProps, isDragActive } = useDropzone({
-    onDrop,
-    accept: acceptedFileTypes.length > 0 ? acceptedFileTypes.reduce((acc, type) => ({ ...acc, [type]: [] }), {}) : undefined,
-    multiple: false,
-    disabled,
-  });
-
-  const removeFile = () => {
-    setFile(null);
-    setUploadProgress(0);
-  };
-
-  return (
-    <div className="w-full">
-      {file ? (
-        <div className="w-full text-center p-6 border-2 border-dashed rounded-lg border-border">
-          <div className="flex items-center justify-between">
-            <div className="flex items-center gap-3">
-              <FileIcon className="h-8 w-8 text-muted-foreground" />
-              <span className="font-medium">{file.name}</span>
-            </div>
-            <Button variant="ghost" size="icon" onClick={removeFile}>
-              <X className="h-5 w-5" />
-            </Button>
-          </div>
-          <Progress value={uploadProgress} className="w-full mt-4" />
-        </div>
-      ) : (
-        <div
-          {...getRootProps()}
-          className={`w-full text-center p-10 border-2 border-dashed rounded-lg transition-colors
-            ${isDragActive ? 'border-primary bg-primary/10' : 'border-border'}
-            ${disabled ? 'cursor-not-allowed bg-muted/50' : 'cursor-pointer hover:border-primary/50'}`}
-        >
-          <input {...getInputProps()} disabled={disabled} />
-          <div className="flex flex-col items-center gap-2 text-muted-foreground">
-            <UploadCloud className="h-10 w-10" />
-            <p>{label || t('file_upload.label')}</p>
-          </div>
-        </div>
-      )}
-    </div>
-  );
+import { useState, useCallback } from 'react';
+import { useDropzone } from 'react-dropzone';
+import { useTranslation } from 'react-i18next';
+import { UploadCloud, File as FileIcon, X } from 'lucide-react';
+import { Button } from './button';
+import { Progress } from './progress';
+
+interface FileUploadProps {
+  onUpload: (file: File) => void;
+  acceptedFileTypes?: string[];
+  label?: string;
+  disabled?: boolean;
+}
+
+export const FileUpload = ({
+  onUpload,
+  acceptedFileTypes = [],
+  label = 'Drag & drop a file here, or click to select a file',
+  disabled = false,
+}: FileUploadProps) => {
+  const { t } = useTranslation();
+  const [file, setFile] = useState<File | null>(null);
+  const [uploadProgress, setUploadProgress] = useState(0);
+
+  const onDrop = useCallback((acceptedFiles: File[]) => {
+    if (acceptedFiles.length > 0) {
+      const selectedFile = acceptedFiles[0];
+      setFile(selectedFile);
+      
+      // Simulate upload progress
+      setUploadProgress(0);
+      const interval = setInterval(() => {
+        setUploadProgress(prev => {
+          if (prev >= 100) {
+            clearInterval(interval);
+            onUpload(selectedFile);
+            return 100;
+          }
+          return prev + 10;
+        });
+      }, 200);
+    }
+  }, [onUpload]);
+
+  const { getRootProps, getInputProps, isDragActive } = useDropzone({
+    onDrop,
+    accept: acceptedFileTypes.length > 0 ? acceptedFileTypes.reduce((acc, type) => ({ ...acc, [type]: [] }), {}) : undefined,
+    multiple: false,
+    disabled,
+  });
+
+  const removeFile = () => {
+    setFile(null);
+    setUploadProgress(0);
+  };
+
+  return (
+    <div className="w-full">
+      {file ? (
+        <div className="w-full text-center p-6 border-2 border-dashed rounded-lg border-border">
+          <div className="flex items-center justify-between">
+            <div className="flex items-center gap-3">
+              <FileIcon className="h-8 w-8 text-muted-foreground" />
+              <span className="font-medium">{file.name}</span>
+            </div>
+            <Button variant="ghost" size="icon" onClick={removeFile}>
+              <X className="h-5 w-5" />
+            </Button>
+          </div>
+          <Progress value={uploadProgress} className="w-full mt-4" />
+        </div>
+      ) : (
+        <div
+          {...getRootProps()}
+          className={`w-full text-center p-10 border-2 border-dashed rounded-lg transition-colors
+            ${isDragActive ? 'border-primary bg-primary/10' : 'border-border'}
+            ${disabled ? 'cursor-not-allowed bg-muted/50' : 'cursor-pointer hover:border-primary/50'}`}
+        >
+          <input {...getInputProps()} disabled={disabled} />
+          <div className="flex flex-col items-center gap-2 text-muted-foreground">
+            <UploadCloud className="h-10 w-10" />
+            <p>{label || t('file_upload.label')}</p>
+          </div>
+        </div>
+      )}
+    </div>
+  );
 }; 
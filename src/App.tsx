--- conflicted
+++ resolved
@@ -55,6 +55,7 @@
 import HomeLayout2 from './pages/HomeLayout2';
 import HomeLayout3 from './pages/HomeLayout3';
 import HomeLayout4 from './pages/HomeLayout4';
+import ProfileSettings from "./pages/ProfileSettings";
 
 const queryClient = new QueryClient({
   defaultOptions: {
@@ -77,7 +78,6 @@
             <AILMSProvider>
               <ObservationReportsProvider>
                 <SecureLinksProvider>
-<<<<<<< HEAD
                 <NotificationProvider>
                   <Suspense fallback={null}>
                     <Routes>
@@ -119,27 +119,6 @@
                     </Routes>
                   </Suspense>
                 </NotificationProvider>
-=======
-                  <NotificationProvider>
-                    <Suspense fallback={null}>
-                      <Routes>
-                        <Route path="/" element={<Home />} />
-                        <Route path="/home-layout-2" element={<HomeLayout2 />} />
-                        <Route path="/home-layout-3" element={<HomeLayout3 />} />
-                        <Route path="/home-layout-4" element={<HomeLayout4 />} />
-                        <Route path="/auth" element={<RoleSelection />} />
-                        <Route path="/auth/student" element={<StudentAuth />} />
-                        <Route path="/auth/teacher" element={<TeacherAuth />} />
-                        <Route path="/auth/admin" element={<AdminAuth />} />
-                        <Route path="/forgot-password" element={<ForgotPassword />} />
-                        <Route path="/dashboard/*" element={<Dashboard />} />
-                        <Route path="/course-builder/:courseId" element={<CourseBuilder />} />
-                        <Route path="/secure-form/:token" element={<SecureObserverFormPage />} />
-                        <Route path="*" element={<NotFound />} />
-                      </Routes>
-                    </Suspense>
-                  </NotificationProvider>
->>>>>>> d7797038
                 </SecureLinksProvider>
               </ObservationReportsProvider>
             </AILMSProvider>

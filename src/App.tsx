import React, { Suspense, lazy } from "react";
import { BrowserRouter, Routes, Route } from "react-router-dom";
import { QueryClient, QueryClientProvider } from "@tanstack/react-query";
import { TooltipProvider } from "@/components/ui/tooltip";
import { Toaster } from "@/components/ui/toaster";
import { Toaster as Sonner } from "@/components/ui/sonner";
import { AuthProvider } from "@/contexts/AuthContext";
import { AILMSProvider } from "@/contexts/AILMSContext";
import { ObservationReportsProvider } from "@/contexts/ObservationReportsContext";
import { SecureLinksProvider } from "@/contexts/SecureLinksContext";
import ScrollToTop from "@/components/ScrollToTop";

<<<<<<< HEAD
const Home = lazy(() => import("./pages/Home"));
const Dashboard = lazy(() => import("./pages/Dashboard"));
const CourseBuilder = lazy(() => import("./pages/CourseBuilder"));
const NotFound = lazy(() => import("./pages/NotFound"));
const ForgotPassword = lazy(() => import("./pages/ForgotPassword"));
const RoleSelection = lazy(() => import('./pages/RoleSelection'));
const StudentAuth = lazy(() => import('./pages/StudentAuth'));
const TeacherAuth = lazy(() => import('./pages/TeacherAuth'));
const AdminAuth = lazy(() => import('./pages/AdminAuth'));
const ProfileSettings = lazy(() => import('./pages/ProfileSettings'));
const SecureObserverFormPage = lazy(() => import('./pages/SecureObserverFormPage'));
=======
// Layout Pages
import HomeLayout2 from './pages/HomeLayout2';
import HomeLayout3 from './pages/HomeLayout3';
import HomeLayout4 from './pages/HomeLayout4';
>>>>>>> a2af4404

const queryClient = new QueryClient({
  defaultOptions: {
    queries: {
      refetchOnWindowFocus: false,
    },
  },
});

const App = () => (
  <QueryClientProvider client={queryClient}>
    <TooltipProvider>
      <Toaster />
      <Sonner />
      <BrowserRouter>
        <ScrollToTop />
        <AuthProvider>
          <AILMSProvider>
            <ObservationReportsProvider>
              <SecureLinksProvider>
<<<<<<< HEAD
                <Suspense fallback={<div>Loading...</div>}>
                  <Routes>
                    <Route path="/" element={<Home />} />
                    <Route path="/auth" element={<RoleSelection />} />
                    <Route path="/auth/student" element={<StudentAuth />} />
                    <Route path="/auth/teacher" element={<TeacherAuth />} />
                    <Route path="/auth/admin" element={<AdminAuth />} />
                    <Route path="/forgot-password" element={<ForgotPassword />} />
                    <Route path="/dashboard/*" element={<Dashboard />} />
                    <Route path="/course-builder/:courseId" element={<CourseBuilder />} />
                    <Route path="/profile-settings" element={<ProfileSettings />} />
                    <Route path="/secure-form/:token" element={<SecureObserverFormPage />} />
                    <Route path="*" element={<NotFound />} />
                  </Routes>
                </Suspense>
=======
                <Routes>
                  <Route path="/" element={<Home />} />
                  <Route path="/home-layout-2" element={<HomeLayout2 />} />
                  <Route path="/home-layout-3" element={<HomeLayout3 />} />
                  <Route path="/home-layout-4" element={<HomeLayout4 />} />
                  <Route path="/auth" element={<RoleSelection />} />
                  <Route path="/auth/student" element={<StudentAuth />} />
                  <Route path="/auth/teacher" element={<TeacherAuth />} />
                  <Route path="/auth/admin" element={<AdminAuth />} />
                  <Route path="/forgot-password" element={<ForgotPassword />} />
                  <Route path="/dashboard/*" element={<Dashboard />} />
                  <Route path="/course-builder/:courseId" element={<CourseBuilder />} />
                  <Route path="/profile-settings" element={<ProfileSettings />} />
                  <Route path="/secure-form/:token" element={<SecureObserverFormPage />} />
                  <Route path="*" element={<NotFound />} />
                </Routes>
>>>>>>> a2af4404
              </SecureLinksProvider>
            </ObservationReportsProvider>
          </AILMSProvider>
        </AuthProvider>
      </BrowserRouter>
    </TooltipProvider>
  </QueryClientProvider>
);

export default App;<|MERGE_RESOLUTION|>--- conflicted
+++ resolved
@@ -10,7 +10,6 @@
 import { SecureLinksProvider } from "@/contexts/SecureLinksContext";
 import ScrollToTop from "@/components/ScrollToTop";
 
-<<<<<<< HEAD
 const Home = lazy(() => import("./pages/Home"));
 const Dashboard = lazy(() => import("./pages/Dashboard"));
 const CourseBuilder = lazy(() => import("./pages/CourseBuilder"));
@@ -22,12 +21,10 @@
 const AdminAuth = lazy(() => import('./pages/AdminAuth'));
 const ProfileSettings = lazy(() => import('./pages/ProfileSettings'));
 const SecureObserverFormPage = lazy(() => import('./pages/SecureObserverFormPage'));
-=======
 // Layout Pages
 import HomeLayout2 from './pages/HomeLayout2';
 import HomeLayout3 from './pages/HomeLayout3';
 import HomeLayout4 from './pages/HomeLayout4';
->>>>>>> a2af4404
 
 const queryClient = new QueryClient({
   defaultOptions: {
@@ -48,10 +45,12 @@
           <AILMSProvider>
             <ObservationReportsProvider>
               <SecureLinksProvider>
-<<<<<<< HEAD
                 <Suspense fallback={<div>Loading...</div>}>
                   <Routes>
                     <Route path="/" element={<Home />} />
+                    <Route path="/home-layout-2" element={<HomeLayout2 />} />
+                    <Route path="/home-layout-3" element={<HomeLayout3 />} />
+                    <Route path="/home-layout-4" element={<HomeLayout4 />} />
                     <Route path="/auth" element={<RoleSelection />} />
                     <Route path="/auth/student" element={<StudentAuth />} />
                     <Route path="/auth/teacher" element={<TeacherAuth />} />
@@ -64,24 +63,6 @@
                     <Route path="*" element={<NotFound />} />
                   </Routes>
                 </Suspense>
-=======
-                <Routes>
-                  <Route path="/" element={<Home />} />
-                  <Route path="/home-layout-2" element={<HomeLayout2 />} />
-                  <Route path="/home-layout-3" element={<HomeLayout3 />} />
-                  <Route path="/home-layout-4" element={<HomeLayout4 />} />
-                  <Route path="/auth" element={<RoleSelection />} />
-                  <Route path="/auth/student" element={<StudentAuth />} />
-                  <Route path="/auth/teacher" element={<TeacherAuth />} />
-                  <Route path="/auth/admin" element={<AdminAuth />} />
-                  <Route path="/forgot-password" element={<ForgotPassword />} />
-                  <Route path="/dashboard/*" element={<Dashboard />} />
-                  <Route path="/course-builder/:courseId" element={<CourseBuilder />} />
-                  <Route path="/profile-settings" element={<ProfileSettings />} />
-                  <Route path="/secure-form/:token" element={<SecureObserverFormPage />} />
-                  <Route path="*" element={<NotFound />} />
-                </Routes>
->>>>>>> a2af4404
               </SecureLinksProvider>
             </ObservationReportsProvider>
           </AILMSProvider>

--- conflicted
+++ resolved
@@ -606,21 +606,13 @@
               <CardContent>
                 <div className="grid grid-cols-1 md:grid-cols-2 gap-4">
                   {course.whatYouLearn.map((item, index) => (
-<<<<<<< HEAD
                     <div key={`learn-${index}`} className="flex items-start gap-3 p-3 rounded-xl bg-gradient-to-br from-primary/10 to-primary/20 border border-primary/30 dark:border-primary/20 shadow-sm">
-=======
-                    <div key={`learn-${index}`} className="flex items-start gap-3 p-3 rounded-lg bg-muted/30 border border-border">
->>>>>>> 67b700e4
                       <CheckCircle className="w-5 h-5 text-primary mt-0.5 flex-shrink-0" />
                       <span className="text-sm font-medium text-gray-900 dark:text-gray-100">{item}</span>
                     </div>
                   ))}
                   {course.features.map((feature, index) => (
-<<<<<<< HEAD
                     <div key={`feature-${index}`} className="flex items-start gap-3 p-3 rounded-xl bg-gradient-to-br from-primary/10 to-primary/20 border border-primary/30 dark:border-primary/20 shadow-sm">
-=======
-                    <div key={`feature-${index}`} className="flex items-start gap-3 p-3 rounded-lg bg-muted/30 border border-border">
->>>>>>> 67b700e4
                       <CheckCircle className="w-5 h-5 text-primary mt-0.5 flex-shrink-0" />
                       <span className="text-sm font-medium text-gray-900 dark:text-gray-100">{feature}</span>
                     </div>
@@ -641,11 +633,7 @@
                 <CardContent>
                   <div className="space-y-3">
                     {course.requirements.map((req, index) => (
-<<<<<<< HEAD
                       <div key={index} className="flex items-start gap-3 p-3 rounded-xl bg-gradient-to-br from-primary/10 to-primary/20 border border-primary/30 dark:border-primary/20 shadow-sm">
-=======
-                      <div key={index} className="flex items-start gap-3 p-3 rounded-lg bg-muted/30 border border-border">
->>>>>>> 67b700e4
                         <div className="w-2 h-2 bg-primary rounded-full mt-2 flex-shrink-0" />
                         <span className="text-sm font-medium text-gray-900 dark:text-gray-100">{req}</span>
                       </div>
@@ -699,11 +687,7 @@
                             <h5 className="text-sm font-semibold text-gray-900 dark:text-gray-100">Topics covered:</h5>
                             <div className="grid grid-cols-1 md:grid-cols-2 gap-3">
                               {module.topics.map((topic, topicIndex) => (
-<<<<<<< HEAD
                                 <div key={topicIndex} className="flex items-center gap-3 p-3 rounded-xl bg-gradient-to-br from-gray-50 to-gray-100/50 dark:from-gray-800/50 dark:to-gray-700/50 border border-gray-200/50 dark:border-gray-600/50 shadow-sm">
-=======
-                                <div key={topicIndex} className="flex items-center gap-3 p-3 rounded-lg bg-muted/20 border border-border">
->>>>>>> 67b700e4
                                   <PlayCircle className="w-4 h-4 text-primary" />
                                   <span className="text-sm font-medium text-gray-900 dark:text-gray-100">{topic}</span>
                                 </div>
@@ -741,19 +725,11 @@
                       {course.instructor.title}
                     </p>
                     <div className="flex flex-wrap gap-6 text-sm">
-<<<<<<< HEAD
                       <div className="flex items-center gap-2 bg-gradient-to-br from-primary/10 to-primary/20 px-4 py-2 rounded-xl border border-primary/30 dark:border-primary/20 shadow-sm">
-=======
-                      <div className="flex items-center gap-2 bg-muted/30 px-4 py-2 rounded-lg border border-border">
->>>>>>> 67b700e4
                         <Users className="w-4 h-4 text-primary" />
                         <span className="font-medium text-gray-900 dark:text-gray-100">{course.instructor.students.toLocaleString()} Students</span>
                       </div>
-<<<<<<< HEAD
                       <div className="flex items-center gap-2 bg-gradient-to-br from-primary/10 to-primary/20 px-4 py-2 rounded-xl border border-primary/30 dark:border-primary/20 shadow-sm">
-=======
-                      <div className="flex items-center gap-2 bg-muted/30 px-4 py-2 rounded-lg border border-border">
->>>>>>> 67b700e4
                         <BookOpen className="w-4 h-4 text-primary" />
                         <span className="font-medium text-gray-900 dark:text-gray-100">{course.instructor.courses} Courses</span>
                       </div>
@@ -765,13 +741,8 @@
           </div>
 
           {/* Enhanced Course Details Sidebar */}
-<<<<<<< HEAD
           <div className="lg:col-span-1 order-1 lg:order-2">
             <Card className={`bg-gradient-to-br from-white/60 to-gray-50/60 dark:from-gray-900/60 dark:to-gray-800/60 border border-gray-200/50 dark:border-gray-700/50 backdrop-blur-sm rounded-3xl shadow-lg ${!isPreviewMode ? 'sticky top-8' : ''}`}>
-=======
-          <div className="lg:col-span-2 order-1 lg:order-2">
-            <Card className={`bg-card border border-border backdrop-blur-sm ${!isPreviewMode ? 'sticky top-8' : ''}`}>
->>>>>>> 67b700e4
               <CardHeader>
                 <CardTitle className="flex items-center gap-3 text-xl text-gray-900 dark:text-gray-100">
                   <BarChart3 className="w-6 h-6 text-primary" />
@@ -780,7 +751,6 @@
               </CardHeader>
               <CardContent className="space-y-4">
                 {isPreviewMode ? (
-<<<<<<< HEAD
                   // Single column layout for modal preview
                   <div className="space-y-3">
                     <div className="flex justify-between items-center p-3 rounded-xl bg-gradient-to-br from-primary/10 to-primary/20 border border-primary/30 dark:border-primary/20 shadow-sm">
@@ -828,59 +798,6 @@
                     <div className="flex justify-between items-center p-4 rounded-xl bg-gradient-to-br from-gray-50 to-gray-100/50 dark:from-gray-800/50 dark:to-gray-700/50 border border-gray-200/50 dark:border-gray-600/50 shadow-sm">
                       <span className="text-sm text-muted-foreground">Last updated</span>
                       <span className="font-semibold text-gray-900 dark:text-gray-100">{course.stats.lastUpdated}</span>
-=======
-                  // 2x2 Grid layout for modal preview
-                  <div className="space-y-4">
-                    <div className="grid grid-cols-2 gap-3">
-                      <div className="flex flex-col items-center justify-center p-3 rounded-lg bg-muted/30 border border-border text-center min-h-[60px]">
-                        <span className="text-xs text-muted-foreground mb-1">Level</span>
-                        <span className="font-semibold text-sm truncate w-full">{course.stats.level}</span>
-                      </div>
-                      <div className="flex flex-col items-center justify-center p-3 rounded-lg bg-muted/30 border border-border text-center min-h-[60px]">
-                        <span className="text-xs text-muted-foreground mb-1">Duration</span>
-                        <span className="font-semibold text-sm truncate w-full">{course.stats.duration}</span>
-                      </div>
-                      <div className="flex flex-col items-center justify-center p-3 rounded-lg bg-muted/30 border border-border text-center min-h-[60px]">
-                        <span className="text-xs text-muted-foreground mb-1">Lessons</span>
-                        <span className="font-semibold text-sm truncate w-full">{course.stats.lessons}</span>
-                      </div>
-                      <div className="flex flex-col items-center justify-center p-3 rounded-lg bg-muted/30 border border-border text-center min-h-[60px]">
-                        <span className="text-xs text-muted-foreground mb-1">Language</span>
-                        <span className="font-semibold text-sm truncate w-full">{course.stats.language}</span>
-                      </div>
-                    </div>
-                    <Separator />
-                    <div className="flex justify-between items-center p-3 rounded-lg bg-muted/20 border border-border">
-                      <span className="text-sm text-muted-foreground">Last updated</span>
-                      <span className="font-semibold text-sm truncate max-w-[60%]">{course.stats.lastUpdated}</span>
-                    </div>
-                  </div>
-                ) : (
-                  // 2x2 Grid layout for full page view
-                  <div className="space-y-4">
-                    <div className="grid grid-cols-2 gap-4">
-                      <div className="flex flex-col items-center justify-center p-4 rounded-lg bg-muted/30 border border-border text-center min-h-[70px]">
-                        <span className="text-sm text-muted-foreground mb-2">Level</span>
-                        <span className="font-semibold truncate w-full">{course.stats.level}</span>
-                      </div>
-                      <div className="flex flex-col items-center justify-center p-4 rounded-lg bg-muted/30 border border-border text-center min-h-[70px]">
-                        <span className="text-sm text-muted-foreground mb-2">Duration</span>
-                        <span className="font-semibold truncate w-full">{course.stats.duration}</span>
-                      </div>
-                      <div className="flex flex-col items-center justify-center p-4 rounded-lg bg-muted/30 border border-border text-center min-h-[70px]">
-                        <span className="text-sm text-muted-foreground mb-2">Lessons</span>
-                        <span className="font-semibold truncate w-full">{course.stats.lessons}</span>
-                      </div>
-                      <div className="flex flex-col items-center justify-center p-4 rounded-lg bg-muted/30 border border-border text-center min-h-[70px]">
-                        <span className="text-sm text-muted-foreground mb-2">Language</span>
-                        <span className="font-semibold truncate w-full">{course.stats.language}</span>
-                      </div>
-                    </div>
-                    <Separator />
-                    <div className="flex justify-between items-center p-4 rounded-lg bg-muted/20 border border-border">
-                      <span className="text-sm text-muted-foreground">Last updated</span>
-                      <span className="font-semibold truncate max-w-[60%]">{course.stats.lastUpdated}</span>
->>>>>>> 67b700e4
                     </div>
                   </div>
                 )}

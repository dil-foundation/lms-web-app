--- conflicted
+++ resolved
@@ -1,824 +1,741 @@
-import { useState } from 'react';
-import { useQuery, useMutation, useQueryClient } from '@tanstack/react-query';
-import {
-  Avatar,
-  AvatarFallback,
-  AvatarImage,
-} from '@/components/ui/avatar';
-import { Badge } from '@/components/ui/badge';
-import { Button } from '@/components/ui/button';
-import { Card, CardContent } from '@/components/ui/card';
-import { Textarea } from '@/components/ui/textarea';
-import {
-  ArrowLeft,
-  MessageCircle,
-  MoreHorizontal,
-  Send,
-  ThumbsUp,
-  Edit,
-  Trash,
-  ChevronLeft,
-  ChevronRight,
-  Loader2,
-  ChevronDown,
-  ChevronUp,
-} from 'lucide-react';
-import { Link, useParams, useNavigate } from 'react-router-dom';
-import { supabase } from '@/integrations/supabase/client';
-import { useAuth } from '@/hooks/useAuth';
-import { format } from 'date-fns';
-import { useUserProfile } from '@/hooks/useUserProfile';
-import { DiscussionDialog } from '@/components/discussions/DiscussionDialog';
-import { DropdownMenu, DropdownMenuContent, DropdownMenuItem, DropdownMenuTrigger } from '@/components/ui/dropdown-menu';
-import {
-  AlertDialog,
-  AlertDialogAction,
-  AlertDialogCancel,
-  AlertDialogContent,
-  AlertDialogDescription,
-  AlertDialogFooter,
-  AlertDialogHeader,
-  AlertDialogTitle,
-} from '@/components/ui/alert-dialog';
-import {
-  Pagination,
-  PaginationContent,
-  PaginationItem,
-  PaginationLink,
-  PaginationNext,
-  PaginationPrevious,
-} from '@/components/ui/pagination';
-import React from 'react'; // Added missing import for React.useEffect
-
-const fetchDiscussion = async (id: string) => {
-  const { data, error } = await supabase
-    .rpc('get_discussion_details', { p_discussion_id: id })
-    .single();
-
-  if (error) {
-    throw new Error(error.message);
-  }
-  return data;
-};
-
-const fetchReplies = async (discussionId: string) => {
-  const { data, error } = await supabase.rpc('get_discussion_replies', { p_discussion_id: discussionId });
-
-  if (error) {
-    throw new Error(error.message);
-  }
-  return data;
-};
-
-const fetchDiscussionParticipants = async (discussionId: string) => {
-  const { data, error } = await supabase
-    .from('discussion_participants')
-    .select('role')
-    .eq('discussion_id', discussionId);
-  if (error) {
-    console.error("Failed to fetch participants", error);
-    return ['admin']; // Fallback
-  }
-  return data.map(p => p.role);
-};
-
-const fetchUserCourses = async () => {
-  const { data, error } = await supabase.rpc('get_courses_for_user');
-  if (error) throw new Error(error.message);
-  return data;
-};
-
-export const DiscussionViewPage = () => {
-  const { id } = useParams<{ id: string }>();
-  const { user } = useAuth();
-  const { profile } = useUserProfile();
-  const queryClient = useQueryClient();
-  const [replyContent, setReplyContent] = useState('');
-  const [isEditDialogOpen, setIsEditDialogOpen] = useState(false);
-  const [editingDiscussion, setEditingDiscussion] = useState<any | null>(null);
-  const [isDeleteDialogOpen, setIsDeleteDialogOpen] = useState(false);
-  const [replyToDelete, setReplyToDelete] = useState<any | null>(null);
-  const [editingReplyId, setEditingReplyId] = useState<string | null>(null);
-  const [editedReplyContent, setEditedReplyContent] = useState('');
-  
-  // Pagination state
-  const [currentPage, setCurrentPage] = useState(1);
-  const [repliesPerPage] = useState(10);
-  
-  // Collapsible state for replies - default to collapsed
-  const [collapsedReplies, setCollapsedReplies] = useState<Set<string>>(new Set());
-  
-  const navigate = useNavigate();
-
-  const { data: discussion, isLoading: isLoadingDiscussion } = useQuery({
-    queryKey: ['discussion', id],
-    queryFn: () => fetchDiscussion(id!),
-    enabled: !!id,
-  });
-
-  const { data: courses = [], isLoading: isLoadingCourses } = useQuery({
-    queryKey: ['userCourses'],
-    queryFn: fetchUserCourses,
-  });
-
-  const { data: replies = [], isLoading: isLoadingReplies } = useQuery({
-    queryKey: ['replies', id],
-    queryFn: () => fetchReplies(id!),
-    enabled: !!id,
-  });
-
-  // Initialize all replies as collapsed by default
-  React.useEffect(() => {
-    if (replies.length > 0) {
-      const allReplyIds = replies.map(reply => reply.id);
-      setCollapsedReplies(new Set(allReplyIds));
-    }
-  }, [replies]);
-
-  // Client-side pagination
-  const totalReplies = replies.length;
-  const totalPages = Math.ceil(totalReplies / repliesPerPage);
-  const startReply = (currentPage - 1) * repliesPerPage + 1;
-  const endReply = Math.min(currentPage * repliesPerPage, totalReplies);
-  
-  // Get paginated replies
-  const paginatedReplies = replies.slice((currentPage - 1) * repliesPerPage, currentPage * repliesPerPage);
-
-  // Reset to first page when new replies are added
-  React.useEffect(() => {
-    if (replies.length > 0 && currentPage > Math.ceil(replies.length / repliesPerPage)) {
-      setCurrentPage(1);
-    }
-  }, [replies.length, currentPage, repliesPerPage]);
-
-  const updateDiscussionMutation = useMutation({
-    mutationFn: async (discussionToUpdate: any) => {
-      const { data, error } = await supabase
-        .from('discussions')
-        .update({
-          title: discussionToUpdate.title,
-          content: discussionToUpdate.content,
-          course_id: discussionToUpdate.course === 'general' ? null : discussionToUpdate.course,
-          type: discussionToUpdate.type,
-        })
-        .eq('id', discussionToUpdate.id)
-        .select()
-        .single();
-      
-      if (error) throw new Error(error.message);
-      
-      await supabase.from('discussion_participants').delete().eq('discussion_id', discussionToUpdate.id);
-      
-      const participantsToInsert = discussionToUpdate.participants.map((role: string) => ({
-        discussion_id: discussionToUpdate.id,
-        role,
-      }));
-
-      await supabase.from('discussion_participants').insert(participantsToInsert);
-      
-      return data;
-    },
-    onSuccess: () => {
-      queryClient.invalidateQueries({ queryKey: ['discussion', id] });
-      setIsEditDialogOpen(false);
-      setEditingDiscussion(null);
-    },
-  });
-
-  const deleteDiscussionMutation = useMutation({
-    mutationFn: async (discussionId: string) => {
-      const { error } = await supabase.from('discussions').delete().eq('id', discussionId);
-      if (error) throw new Error(error.message);
-    },
-    onSuccess: () => {
-      navigate('/dashboard/discussion');
-    },
-  });
-
-  const deleteReplyMutation = useMutation({
-    mutationFn: async (replyId: string) => {
-      const { error } = await supabase.from('discussion_replies').delete().eq('id', replyId);
-      if (error) throw new Error(error.message);
-    },
-    onSuccess: () => {
-      queryClient.invalidateQueries({ queryKey: ['replies', id] });
-      setReplyToDelete(null);
-    },
-  });
-
-  const updateReplyMutation = useMutation({
-    mutationFn: async (replyToUpdate: { id: string; content: string }) => {
-      const { error } = await supabase
-        .from('discussion_replies')
-        .update({ content: replyToUpdate.content })
-        .eq('id', replyToUpdate.id);
-      if (error) throw new Error(error.message);
-    },
-    onSuccess: () => {
-      queryClient.invalidateQueries({ queryKey: ['replies', id] });
-      setEditingReplyId(null);
-      setEditedReplyContent('');
-    },
-  });
-
-  const createReplyMutation = useMutation({
-    mutationFn: async (newReply: { content: string; parent_reply_id?: string }) => {
-      const { data, error } = await supabase
-        .from('discussion_replies')
-        .insert({
-          discussion_id: id,
-          user_id: user?.id,
-          content: newReply.content,
-          parent_reply_id: newReply.parent_reply_id,
-        });
-
-      if (error) throw new Error(error.message);
-      return data;
-    },
-    onSuccess: () => {
-      queryClient.invalidateQueries({ queryKey: ['replies', id] });
-      setReplyContent('');
-    },
-  });
-
-  const toggleLikeMutation = useMutation({
-    mutationFn: async ({ discussionId, replyId }: { discussionId?: string; replyId?: string }) => {
-      if (!user) return;
-      const { error } = await supabase.rpc('toggle_like', {
-        p_user_id: user.id,
-        p_discussion_id: discussionId,
-        p_reply_id: replyId,
-      });
-      if (error) {
-        throw new Error(error.message);
-      }
-    },
-    onSuccess: () => {
-      queryClient.invalidateQueries({ queryKey: ['discussion', id] });
-      queryClient.invalidateQueries({ queryKey: ['replies', id] });
-    },
-  });
-
-  const handleReplySubmit = () => {
-    if (replyContent.trim()) {
-      createReplyMutation.mutate({ content: replyContent });
-    }
-  };
-
-  const handleUpdateReply = () => {
-    if (editingReplyId && editedReplyContent.trim()) {
-      updateReplyMutation.mutate({ id: editingReplyId, content: editedReplyContent });
-    }
-  };
-
-  const handleSaveDiscussion = (discussionData: any) => {
-    if (editingDiscussion) {
-      updateDiscussionMutation.mutate({ ...discussionData, id: editingDiscussion.id });
-    }
-  };
-
-  const openEditDialog = async () => {
-    if (!discussion) return;
-    const participants = await fetchDiscussionParticipants(discussion.id);
-    const discussionForEdit = {
-      ...discussion,
-      participants,
-      course_id: discussion.course_id,
-      discussion_type: discussion.discussion_type
-    };
-    setEditingDiscussion(discussionForEdit);
-    setIsEditDialogOpen(true);
-  };
-
-  const handlePageChange = (page: number) => {
-    setCurrentPage(page);
-    // Scroll to top of replies section smoothly
-    const repliesSection = document.getElementById('replies-section');
-    if (repliesSection) {
-      repliesSection.scrollIntoView({ behavior: 'smooth', block: 'start' });
-    }
-  };
-
-  const toggleReplyCollapse = (replyId: string) => {
-    setCollapsedReplies(prev => {
-      const newSet = new Set(prev);
-      if (newSet.has(replyId)) {
-        newSet.delete(replyId);
-      } else {
-        newSet.add(replyId);
-      }
-      return newSet;
-    });
-  };
-
-  const isReplyCollapsed = (replyId: string) => collapsedReplies.has(replyId);
-
-  if (isLoadingDiscussion) {
-    return <p>Loading discussion...</p>;
-  }
-
-  if (!discussion) {
-    return <p>Discussion not found.</p>;
-  }
-
-  return (
-    <div className="min-h-screen bg-gradient-to-br from-background via-background to-muted/20">
-      <div className="p-4 sm:p-6 lg:p-8 space-y-8">
-        {/* Premium Header Navigation */}
-        <div className="relative">
-          <div className="absolute inset-0 bg-gradient-to-r from-primary/5 via-transparent to-primary/5 rounded-3xl"></div>
-          <div className="relative">
-            <Link
-              to="/dashboard/discussion"
-              className="inline-flex items-center gap-3 px-4 py-2 rounded-xl bg-background/80 backdrop-blur-sm border border-border/50 text-sm font-medium text-muted-foreground hover:text-foreground hover:bg-background/90 transition-all duration-300 shadow-sm hover:shadow-md"
-            >
-              <ArrowLeft className="h-4 w-4" />
-              Back to Discussions
-            </Link>
-          </div>
-        </div>
-
-        {/* Main Discussion Card - Enhanced */}
-        <Card className="relative overflow-hidden bg-gradient-to-br from-card to-card/95 border-0 shadow-xl shadow-black/5">
-          <div className="absolute inset-0 bg-gradient-to-r from-primary/5 via-transparent to-primary/5"></div>
-          <CardContent className="relative p-8">
-            <div className="flex items-start space-x-6">
-              <div className="relative">
-                <Avatar className="h-12 w-12 ring-4 ring-background shadow-lg">
-                  <AvatarImage
-                    src={undefined}
-                  />
-                  <AvatarFallback className="bg-gradient-to-br from-primary to-primary/80 text-primary-foreground font-semibold text-lg">
-                    {discussion.creator_first_name?.[0]}{discussion.creator_last_name?.[0]}
-                  </AvatarFallback>
-                </Avatar>
-                <div className="absolute -bottom-1 -right-1 w-4 h-4 bg-green-500 border-2 border-background rounded-full"></div>
-              </div>
-<<<<<<< HEAD
-              <div className="flex-1 min-w-0">
-                <div className="flex items-center justify-between mb-4">
-                  <div className="flex items-center gap-3">
-                    <div>
-                      <p className="font-bold text-lg text-foreground">{discussion.creator_first_name} {discussion.creator_last_name}</p>
-                      <p className="text-sm text-muted-foreground">
-                        {format(new Date(discussion.created_at), 'MMM d, yyyy, p')}
-                      </p>
-                    </div>
-                  </div>
-                  <div className="flex items-center gap-3">
-                    {discussion.discussion_type && (
-                      <Badge variant="blue" className="capitalize text-xs font-medium">
-                        {discussion.discussion_type}
-                      </Badge>
-                    )}
-                    {discussion.course_title ? (
-                      <Badge variant="outline" className="text-xs font-medium border-primary/30 text-primary">
-                        {discussion.course_title}
-                      </Badge>
-                    ) : (
-                      <Badge variant="outline" className="text-xs font-medium border-primary/30 text-primary">
-                        General Discussion
-                      </Badge>
-                    )}
-                    {(user?.id === discussion.creator_id || profile?.role === 'admin') && (
-                      <DropdownMenu>
-                        <DropdownMenuTrigger asChild>
-                          <Button variant="ghost" className="h-9 w-9 p-0 rounded-lg hover:bg-accent/50 transition-all duration-300">
-                            <span className="sr-only">Open menu</span>
-                            <MoreHorizontal className="h-4 w-4" />
-                          </Button>
-                        </DropdownMenuTrigger>
-                        <DropdownMenuContent>
-                          <DropdownMenuItem onClick={openEditDialog}>
-                            <Edit className="mr-2 h-4 w-4" />
-                            Edit
-                          </DropdownMenuItem>
-                          <DropdownMenuItem className="text-red-600" onClick={() => setIsDeleteDialogOpen(true)}>
-                            <Trash className="mr-2 h-4 w-4" />
-                            Delete
-                          </DropdownMenuItem>
-                        </DropdownMenuContent>
-                      </DropdownMenu>
-                    )}
-                  </div>
-=======
-              <h3 className="font-bold text-lg mt-2">{discussion.title}</h3>
-              <p className="text-muted-foreground mt-1">{discussion.content}</p>
-              <div className="flex items-center gap-4 mt-4 text-sm text-muted-foreground">
-                <div className="flex items-center gap-1">
-                    <Button
-                                variant="outline"
-                                size="sm"
-                                className={`gap-1.5 hover:bg-gray-100 dark:hover:bg-gray-800 transition-colors ${discussion.is_liked_by_user ? 'text-primary border-primary' : ''}`}
-                                onClick={() => toggleLikeMutation.mutate({ discussionId: discussion.id })}
-                                disabled={toggleLikeMutation.isPending}
-                            >
-                                <ThumbsUp className={`h-4 w-4 ${discussion.is_liked_by_user ? 'fill-current' : ''}`} /> {discussion.likes_count}
-                    </Button>
->>>>>>> 67b700e4
-                </div>
-                <h3 className="font-bold text-2xl mb-3 text-foreground">{discussion.title}</h3>
-                <p className="text-muted-foreground text-lg leading-relaxed mb-6">{discussion.content}</p>
-                <div className="flex items-center gap-6 text-sm">
-                  <Button
-                    variant="outline"
-                    size="sm"
-                    className={`gap-2 px-4 py-2 rounded-lg border-primary/30 hover:bg-primary/5 hover:border-primary/50 transition-all duration-300 ${discussion.is_liked_by_user ? 'text-primary border-primary bg-primary/5' : ''}`}
-                    onClick={() => toggleLikeMutation.mutate({ discussionId: discussion.id })}
-                    disabled={toggleLikeMutation.isPending}
-                  >
-                    <ThumbsUp className={`h-4 w-4 ${discussion.is_liked_by_user ? 'fill-current' : ''}`} />
-                    {discussion.likes_count} {discussion.likes_count === 1 ? 'like' : 'likes'}
-                  </Button>
-                  <div className="flex items-center gap-2 text-muted-foreground">
-                    <MessageCircle className="h-4 w-4" />
-                    {totalReplies} {totalReplies === 1 ? 'reply' : 'replies'}
-                  </div>
-                </div>
-              </div>
-            </div>
-          </CardContent>
-        </Card>
-
-        {/* Add Reply Section - Enhanced */}
-        <Card className="relative overflow-hidden bg-gradient-to-br from-card to-card/95 border-0 shadow-xl shadow-black/5">
-          <div className="absolute inset-0 bg-gradient-to-r from-primary/5 via-transparent to-primary/5"></div>
-          <CardContent className="relative p-8">
-            <div className="flex items-center gap-3 mb-6">
-              <div className="w-10 h-10 bg-gradient-to-br from-primary/10 to-primary/20 rounded-xl flex items-center justify-center">
-                <MessageCircle className="h-5 w-5 text-primary" />
-              </div>
-              <h3 className="text-xl font-bold text-foreground">Add Your Reply</h3>
-            </div>
-            <div className="space-y-4">
-              <Textarea
-                placeholder="Write your reply here..."
-                value={replyContent}
-                onChange={(e) => setReplyContent(e.target.value)}
-                className="min-h-[120px] text-base border-2 border-border/50 focus:border-primary/50 transition-all duration-300 rounded-xl resize-none"
-              />
-              <div className="flex justify-end">
-                <Button 
-                  onClick={handleReplySubmit} 
-                  disabled={createReplyMutation.isPending}
-                  className="px-8 py-3 rounded-xl bg-gradient-to-r from-primary to-primary/90 hover:from-primary/90 hover:to-primary text-primary-foreground font-semibold shadow-lg hover:shadow-xl transition-all duration-300 hover:-translate-y-0.5"
-                >
-                  {createReplyMutation.isPending ? 'Posting...' : (
-                    <>
-                      <Send className="mr-2 h-4 w-4" />
-                      Post Reply
-                    </>
-                  )}
-                </Button>
-              </div>
-            </div>
-          </CardContent>
-        </Card>
-
-        {/* Replies Section - Sophisticated Redesign */}
-        <div className="space-y-6" id="replies-section">
-          {/* Replies Header - Enhanced */}
-          <div className="flex items-center justify-between">
-            <div className="flex items-center gap-3">
-              <div className="w-10 h-10 bg-gradient-to-br from-secondary/10 to-secondary/20 rounded-xl flex items-center justify-center">
-                <MessageCircle className="h-5 w-5 text-secondary" />
-              </div>
-              <div>
-                <h3 className="text-xl font-bold text-foreground">Replies ({totalReplies})</h3>
-                {totalReplies > 0 && (
-                  <p className="text-sm text-muted-foreground">
-                    Showing {startReply}-{endReply} of {totalReplies} replies
-                  </p>
-                )}
-              </div>
-            </div>
-            
-            {/* Replies per page selector */}
-            {totalReplies > 10 && (
-              <div className="flex items-center gap-2 text-sm text-muted-foreground">
-                <span>Show:</span>
-                <select 
-                  value={repliesPerPage} 
-                  onChange={(e) => {
-                    // This would need to be implemented with state management
-                    console.log('Change replies per page:', e.target.value);
-                  }}
-                  className="bg-background border border-border rounded-md px-2 py-1 text-sm"
-                >
-                  <option value={10}>10</option>
-                  <option value={20}>20</option>
-                  <option value={50}>50</option>
-                </select>
-              </div>
-            )}
-          </div>
-          
-          {isLoadingReplies ? (
-            <div className="flex items-center justify-center py-12">
-              <div className="flex items-center gap-3 text-muted-foreground">
-                <Loader2 className="h-5 w-5 animate-spin" />
-                <span>Loading replies...</span>
-              </div>
-            </div>
-          ) : paginatedReplies.length === 0 ? (
-            <Card className="relative overflow-hidden bg-gradient-to-br from-card to-card/95 border-0 shadow-lg shadow-black/5">
-              <div className="absolute inset-0 bg-gradient-to-r from-secondary/5 via-transparent to-secondary/5"></div>
-              <CardContent className="relative p-8 text-center">
-                <div className="w-16 h-16 bg-gradient-to-br from-secondary/10 to-secondary/20 rounded-full flex items-center justify-center mx-auto mb-4">
-                  <MessageCircle className="h-8 w-8 text-secondary" />
-                </div>
-                <h4 className="text-lg font-semibold text-foreground mb-2">No replies yet</h4>
-                <p className="text-muted-foreground">Be the first to share your thoughts on this discussion.</p>
-              </CardContent>
-            </Card>
-          ) : (
-            <div className="space-y-4">
-              {paginatedReplies.map((reply, index) => (
-                <div key={reply.id} className="group">
-                  <Card className="relative overflow-hidden bg-gradient-to-br from-card to-card/95 border-0 shadow-sm shadow-black/5 hover:shadow-lg transition-all duration-300 group-hover:shadow-xl">
-                    <div className="absolute inset-0 bg-gradient-to-r from-secondary/5 via-transparent to-secondary/5 opacity-0 group-hover:opacity-100 transition-opacity duration-300"></div>
-                    
-                    {/* Collapsible Header */}
-                    <div className="relative p-4 border-b border-border/20">
-                      <div className="flex items-center justify-between">
-<<<<<<< HEAD
-                        <div className="flex items-center gap-3">
-                          <Avatar className="h-8 w-8 ring-2 ring-background shadow-sm">
-                            <AvatarImage
-                              src={undefined}
-                            />
-                            <AvatarFallback className="bg-gradient-to-br from-secondary to-secondary/80 text-secondary-foreground font-medium text-xs">
-                              {reply.user_first_name?.[0]}{reply.user_last_name?.[0]}
-                            </AvatarFallback>
-                          </Avatar>
-                          <div className="flex items-center gap-2">
-                            <p className="font-semibold text-foreground text-sm">{reply.user_first_name} {reply.user_last_name}</p>
-                            <span className="text-xs text-muted-foreground">•</span>
-                            <p className="text-xs text-muted-foreground">{format(new Date(reply.created_at), 'MMM d, p')}</p>
-                          </div>
-                        </div>
-                        <div className="flex items-center gap-2">
-                          {(user?.id === reply.user_id || profile?.role === 'admin') && (
-                            <DropdownMenu>
-                              <DropdownMenuTrigger asChild>
-                                <Button variant="ghost" className="h-6 w-6 p-0 rounded-md hover:bg-accent/50 transition-all duration-300 opacity-0 group-hover:opacity-100">
-                                  <span className="sr-only">Open menu</span>
-                                  <MoreHorizontal className="h-3 w-3" />
-=======
-                        <div className="flex items-center gap-2 text-sm">
-                          <p className="font-semibold">{reply.user_first_name} {reply.user_last_name}</p>
-                          <p className="text-muted-foreground">{format(new Date(reply.created_at), 'MMM d, yyyy, p')}</p>
-                        </div>
-                        {(user?.id === reply.user_id || profile?.role === 'admin') && (
-                          <DropdownMenu>
-                            <DropdownMenuTrigger asChild>
-                              <Button variant="ghost" className="h-8 w-8 p-0">
-                                <span className="sr-only">Open menu</span>
-                                <MoreHorizontal className="h-4 w-4" />
-                              </Button>
-                            </DropdownMenuTrigger>
-                            <DropdownMenuContent>
-                              <DropdownMenuItem onClick={() => {
-                                setEditingReplyId(reply.id);
-                                setEditedReplyContent(reply.content);
-                              }}>
-                                <Edit className="mr-2 h-4 w-4" />
-                                Edit
-                              </DropdownMenuItem>
-                              <DropdownMenuItem className="text-red-600" onClick={() => setReplyToDelete(reply)}>
-                                <Trash className="mr-2 h-4 w-4" />
-                                Delete
-                              </DropdownMenuItem>
-                            </DropdownMenuContent>
-                          </DropdownMenu>
-                        )}
-                      </div>
-                      {editingReplyId === reply.id ? (
-                        <div className="mt-2 space-y-2">
-                          <Textarea
-                            value={editedReplyContent}
-                            onChange={(e) => setEditedReplyContent(e.target.value)}
-                            className="min-h-[80px]"
-                          />
-                          <div className="flex justify-end gap-2">
-                            <Button 
-                              variant="outline" 
-                              size="sm" 
-                              onClick={() => setEditingReplyId(null)}
-                              className="hover:bg-gray-100 dark:hover:bg-gray-800 transition-colors"
-                            >
-                              Cancel
-                            </Button>
-                            <Button size="sm" onClick={handleUpdateReply} disabled={updateReplyMutation.isPending}>
-                              {updateReplyMutation.isPending ? 'Saving...' : 'Update Reply'}
-                            </Button>
-                          </div>
-                        </div>
-                      ) : (
-                        <>
-                          <p className="text-sm text-foreground mt-1">
-                            {reply.content}
-                          </p>
-                          <div className="flex items-center gap-1 mt-2">
-                                                        <Button
-                                    variant="ghost"
-                                    size="sm"
-                                    className={`gap-1.5 px-2 hover:bg-gray-100 dark:hover:bg-gray-800 transition-colors ${reply.is_liked_by_user ? 'text-primary' : ''}`}
-                                    onClick={() => toggleLikeMutation.mutate({ replyId: reply.id })}
-                                    disabled={toggleLikeMutation.isPending}
-                                >
-                                    <ThumbsUp className={`h-4 w-4 ${reply.is_liked_by_user ? 'fill-current' : ''}`} />
-                                    {reply.likes_count > 0 && <span>{reply.likes_count}</span>}
->>>>>>> 67b700e4
-                                </Button>
-                              </DropdownMenuTrigger>
-                              <DropdownMenuContent align="end">
-                                <DropdownMenuItem onClick={() => {
-                                  setEditingReplyId(reply.id);
-                                  setEditedReplyContent(reply.content);
-                                }}>
-                                  <Edit className="mr-2 h-4 w-4" />
-                                  Edit
-                                </DropdownMenuItem>
-                                <DropdownMenuItem className="text-red-600" onClick={() => setReplyToDelete(reply)}>
-                                  <Trash className="mr-2 h-4 w-4" />
-                                  Delete
-                                </DropdownMenuItem>
-                              </DropdownMenuContent>
-                            </DropdownMenu>
-                          )}
-                          <Button
-                            variant="ghost"
-                            size="sm"
-                            onClick={() => toggleReplyCollapse(reply.id)}
-                            className="h-6 w-6 p-0 rounded-md hover:bg-accent/50 transition-all duration-300"
-                          >
-                            {isReplyCollapsed(reply.id) ? (
-                              <ChevronDown className="h-3 w-3" />
-                            ) : (
-                              <ChevronUp className="h-3 w-3" />
-                            )}
-                          </Button>
-                        </div>
-                      </div>
-                    </div>
-
-                    {/* Collapsible Content */}
-                    {!isReplyCollapsed(reply.id) && (
-                      <CardContent className="relative p-4 pt-3">
-                        {editingReplyId === reply.id ? (
-                          <div className="space-y-3">
-                            <Textarea
-                              value={editedReplyContent}
-                              onChange={(e) => setEditedReplyContent(e.target.value)}
-                              className="min-h-[80px] text-sm border-2 border-border/50 focus:border-primary/50 transition-all duration-300 rounded-lg resize-none"
-                            />
-                            <div className="flex justify-end gap-2">
-                              <Button 
-                                variant="outline" 
-                                size="sm" 
-                                onClick={() => setEditingReplyId(null)}
-                                className="px-3 py-1.5 text-xs rounded-lg border-border/50 hover:border-primary/50 transition-all duration-300"
-                              >
-                                Cancel
-                              </Button>
-                              <Button 
-                                size="sm" 
-                                onClick={handleUpdateReply} 
-                                disabled={updateReplyMutation.isPending}
-                                className="px-3 py-1.5 text-xs rounded-lg bg-gradient-to-r from-primary to-primary/90 hover:from-primary/90 hover:to-primary text-primary-foreground font-medium shadow-md hover:shadow-lg transition-all duration-300"
-                              >
-                                {updateReplyMutation.isPending ? 'Saving...' : 'Update'}
-                              </Button>
-                            </div>
-                          </div>
-                        ) : (
-                          <>
-                            <p className="text-foreground text-sm leading-relaxed mb-3">
-                              {reply.content}
-                            </p>
-                            <div className="flex items-center gap-3">
-                              <Button
-                                variant="ghost"
-                                size="sm"
-                                className={`gap-1.5 px-2 py-1 text-xs rounded-md hover:bg-accent/50 transition-all duration-300 ${reply.is_liked_by_user ? 'text-primary bg-primary/5' : 'text-muted-foreground'}`}
-                                onClick={() => toggleLikeMutation.mutate({ replyId: reply.id })}
-                                disabled={toggleLikeMutation.isPending}
-                              >
-                                <ThumbsUp className={`h-3 w-3 ${reply.is_liked_by_user ? 'fill-current' : ''}`} />
-                                {reply.likes_count > 0 && <span className="text-xs">{reply.likes_count}</span>}
-                              </Button>
-                            </div>
-                          </>
-                        )}
-                      </CardContent>
-                    )}
-                  </Card>
-                </div>
-              ))}
-            </div>
-          )}
-        </div>
-
-        {/* Pagination */}
-        {totalPages > 1 && (
-          <div className="flex justify-center mt-8">
-            <Pagination>
-              <PaginationContent>
-                <PaginationItem>
-                  <PaginationPrevious 
-                    href="#"
-                    onClick={(e) => {
-                      e.preventDefault();
-                      if (currentPage > 1) handlePageChange(currentPage - 1);
-                    }}
-                    className={currentPage === 1 ? "pointer-events-none opacity-50" : ""}
-                  />
-                </PaginationItem>
-                
-                {Array.from({ length: totalPages }, (_, i) => i + 1).map(page => (
-                  <PaginationItem key={page}>
-                    <PaginationLink 
-                      href="#"
-                      onClick={(e) => {
-                        e.preventDefault();
-                        handlePageChange(page);
-                      }}
-                      isActive={currentPage === page}
-                    >
-                      {page}
-                    </PaginationLink>
-                  </PaginationItem>
-                ))}
-
-                <PaginationItem>
-                  <PaginationNext 
-                    href="#" 
-                    onClick={(e) => {
-                      e.preventDefault();
-                      if (currentPage < totalPages) handlePageChange(currentPage + 1);
-                    }}
-                    className={currentPage === totalPages ? "pointer-events-none opacity-50" : ""}
-                  />
-                </PaginationItem>
-              </PaginationContent>
-            </Pagination>
-          </div>
-        )}
-      </div>
-
-      <DiscussionDialog
-        isOpen={isEditDialogOpen}
-        onOpenChange={(isOpen) => {
-          setIsEditDialogOpen(isOpen);
-          if (!isOpen) setEditingDiscussion(null);
-        }}
-        editingDiscussion={editingDiscussion}
-        onSave={handleSaveDiscussion}
-        isSaving={updateDiscussionMutation.isPending}
-        courses={courses}
-        isLoadingCourses={isLoadingCourses}
-      />
-
-      <AlertDialog open={isDeleteDialogOpen} onOpenChange={setIsDeleteDialogOpen}>
-        <AlertDialogContent>
-          <AlertDialogHeader>
-            <AlertDialogTitle>Are you sure?</AlertDialogTitle>
-            <AlertDialogDescription>
-              This action cannot be undone. This will permanently delete this discussion and all of its replies.
-            </AlertDialogDescription>
-          </AlertDialogHeader>
-          <AlertDialogFooter>
-            <AlertDialogCancel className="hover:bg-gray-100 dark:hover:bg-gray-800 transition-colors">Cancel</AlertDialogCancel>
-            <AlertDialogAction
-              className="bg-red-600 hover:bg-red-700"
-              onClick={() => deleteDiscussionMutation.mutate(discussion.id)}
-            >
-              Delete
-            </AlertDialogAction>
-          </AlertDialogFooter>
-        </AlertDialogContent>
-      </AlertDialog>
-
-      <AlertDialog open={!!replyToDelete} onOpenChange={(isOpen) => !isOpen && setReplyToDelete(null)}>
-        <AlertDialogContent>
-          <AlertDialogHeader>
-            <AlertDialogTitle>Are you sure?</AlertDialogTitle>
-            <AlertDialogDescription>
-              This action cannot be undone. This will permanently delete this reply.
-            </AlertDialogDescription>
-          </AlertDialogHeader>
-          <AlertDialogFooter>
-            <AlertDialogCancel className="hover:bg-gray-100 dark:hover:bg-gray-800 transition-colors">Cancel</AlertDialogCancel>
-            <AlertDialogAction
-              className="bg-red-600 hover:bg-red-700"
-              onClick={() => deleteReplyMutation.mutate(replyToDelete.id)}
-            >
-              Delete
-            </AlertDialogAction>
-          </AlertDialogFooter>
-        </AlertDialogContent>
-      </AlertDialog>
-    </div>
-  );
+import { useState } from 'react';
+import { useQuery, useMutation, useQueryClient } from '@tanstack/react-query';
+import {
+  Avatar,
+  AvatarFallback,
+  AvatarImage,
+} from '@/components/ui/avatar';
+import { Badge } from '@/components/ui/badge';
+import { Button } from '@/components/ui/button';
+import { Card, CardContent } from '@/components/ui/card';
+import { Textarea } from '@/components/ui/textarea';
+import {
+  ArrowLeft,
+  MessageCircle,
+  MoreHorizontal,
+  Send,
+  ThumbsUp,
+  Edit,
+  Trash,
+  ChevronLeft,
+  ChevronRight,
+  Loader2,
+  ChevronDown,
+  ChevronUp,
+} from 'lucide-react';
+import { Link, useParams, useNavigate } from 'react-router-dom';
+import { supabase } from '@/integrations/supabase/client';
+import { useAuth } from '@/hooks/useAuth';
+import { format } from 'date-fns';
+import { useUserProfile } from '@/hooks/useUserProfile';
+import { DiscussionDialog } from '@/components/discussions/DiscussionDialog';
+import { DropdownMenu, DropdownMenuContent, DropdownMenuItem, DropdownMenuTrigger } from '@/components/ui/dropdown-menu';
+import {
+  AlertDialog,
+  AlertDialogAction,
+  AlertDialogCancel,
+  AlertDialogContent,
+  AlertDialogDescription,
+  AlertDialogFooter,
+  AlertDialogHeader,
+  AlertDialogTitle,
+} from '@/components/ui/alert-dialog';
+import {
+  Pagination,
+  PaginationContent,
+  PaginationItem,
+  PaginationLink,
+  PaginationNext,
+  PaginationPrevious,
+} from '@/components/ui/pagination';
+import React from 'react'; // Added missing import for React.useEffect
+
+const fetchDiscussion = async (id: string) => {
+  const { data, error } = await supabase
+    .rpc('get_discussion_details', { p_discussion_id: id })
+    .single();
+
+  if (error) {
+    throw new Error(error.message);
+  }
+  return data;
+};
+
+const fetchReplies = async (discussionId: string) => {
+  const { data, error } = await supabase.rpc('get_discussion_replies', { p_discussion_id: discussionId });
+
+  if (error) {
+    throw new Error(error.message);
+  }
+  return data;
+};
+
+const fetchDiscussionParticipants = async (discussionId: string) => {
+  const { data, error } = await supabase
+    .from('discussion_participants')
+    .select('role')
+    .eq('discussion_id', discussionId);
+  if (error) {
+    console.error("Failed to fetch participants", error);
+    return ['admin']; // Fallback
+  }
+  return data.map(p => p.role);
+};
+
+const fetchUserCourses = async () => {
+  const { data, error } = await supabase.rpc('get_courses_for_user');
+  if (error) throw new Error(error.message);
+  return data;
+};
+
+export const DiscussionViewPage = () => {
+  const { id } = useParams<{ id: string }>();
+  const { user } = useAuth();
+  const { profile } = useUserProfile();
+  const queryClient = useQueryClient();
+  const [replyContent, setReplyContent] = useState('');
+  const [isEditDialogOpen, setIsEditDialogOpen] = useState(false);
+  const [editingDiscussion, setEditingDiscussion] = useState<any | null>(null);
+  const [isDeleteDialogOpen, setIsDeleteDialogOpen] = useState(false);
+  const [replyToDelete, setReplyToDelete] = useState<any | null>(null);
+  const [editingReplyId, setEditingReplyId] = useState<string | null>(null);
+  const [editedReplyContent, setEditedReplyContent] = useState('');
+  
+  // Pagination state
+  const [currentPage, setCurrentPage] = useState(1);
+  const [repliesPerPage] = useState(10);
+  
+  // Collapsible state for replies - default to collapsed
+  const [collapsedReplies, setCollapsedReplies] = useState<Set<string>>(new Set());
+  
+  const navigate = useNavigate();
+
+  const { data: discussion, isLoading: isLoadingDiscussion } = useQuery({
+    queryKey: ['discussion', id],
+    queryFn: () => fetchDiscussion(id!),
+    enabled: !!id,
+  });
+
+  const { data: courses = [], isLoading: isLoadingCourses } = useQuery({
+    queryKey: ['userCourses'],
+    queryFn: fetchUserCourses,
+  });
+
+  const { data: replies = [], isLoading: isLoadingReplies } = useQuery({
+    queryKey: ['replies', id],
+    queryFn: () => fetchReplies(id!),
+    enabled: !!id,
+  });
+
+  // Initialize all replies as collapsed by default
+  React.useEffect(() => {
+    if (replies.length > 0) {
+      const allReplyIds = replies.map(reply => reply.id);
+      setCollapsedReplies(new Set(allReplyIds));
+    }
+  }, [replies]);
+
+  // Client-side pagination
+  const totalReplies = replies.length;
+  const totalPages = Math.ceil(totalReplies / repliesPerPage);
+  const startReply = (currentPage - 1) * repliesPerPage + 1;
+  const endReply = Math.min(currentPage * repliesPerPage, totalReplies);
+  
+  // Get paginated replies
+  const paginatedReplies = replies.slice((currentPage - 1) * repliesPerPage, currentPage * repliesPerPage);
+
+  // Reset to first page when new replies are added
+  React.useEffect(() => {
+    if (replies.length > 0 && currentPage > Math.ceil(replies.length / repliesPerPage)) {
+      setCurrentPage(1);
+    }
+  }, [replies.length, currentPage, repliesPerPage]);
+
+  const updateDiscussionMutation = useMutation({
+    mutationFn: async (discussionToUpdate: any) => {
+      const { data, error } = await supabase
+        .from('discussions')
+        .update({
+          title: discussionToUpdate.title,
+          content: discussionToUpdate.content,
+          course_id: discussionToUpdate.course === 'general' ? null : discussionToUpdate.course,
+          type: discussionToUpdate.type,
+        })
+        .eq('id', discussionToUpdate.id)
+        .select()
+        .single();
+      
+      if (error) throw new Error(error.message);
+      
+      await supabase.from('discussion_participants').delete().eq('discussion_id', discussionToUpdate.id);
+      
+      const participantsToInsert = discussionToUpdate.participants.map((role: string) => ({
+        discussion_id: discussionToUpdate.id,
+        role,
+      }));
+
+      await supabase.from('discussion_participants').insert(participantsToInsert);
+      
+      return data;
+    },
+    onSuccess: () => {
+      queryClient.invalidateQueries({ queryKey: ['discussion', id] });
+      setIsEditDialogOpen(false);
+      setEditingDiscussion(null);
+    },
+  });
+
+  const deleteDiscussionMutation = useMutation({
+    mutationFn: async (discussionId: string) => {
+      const { error } = await supabase.from('discussions').delete().eq('id', discussionId);
+      if (error) throw new Error(error.message);
+    },
+    onSuccess: () => {
+      navigate('/dashboard/discussion');
+    },
+  });
+
+  const deleteReplyMutation = useMutation({
+    mutationFn: async (replyId: string) => {
+      const { error } = await supabase.from('discussion_replies').delete().eq('id', replyId);
+      if (error) throw new Error(error.message);
+    },
+    onSuccess: () => {
+      queryClient.invalidateQueries({ queryKey: ['replies', id] });
+      setReplyToDelete(null);
+    },
+  });
+
+  const updateReplyMutation = useMutation({
+    mutationFn: async (replyToUpdate: { id: string; content: string }) => {
+      const { error } = await supabase
+        .from('discussion_replies')
+        .update({ content: replyToUpdate.content })
+        .eq('id', replyToUpdate.id);
+      if (error) throw new Error(error.message);
+    },
+    onSuccess: () => {
+      queryClient.invalidateQueries({ queryKey: ['replies', id] });
+      setEditingReplyId(null);
+      setEditedReplyContent('');
+    },
+  });
+
+  const createReplyMutation = useMutation({
+    mutationFn: async (newReply: { content: string; parent_reply_id?: string }) => {
+      const { data, error } = await supabase
+        .from('discussion_replies')
+        .insert({
+          discussion_id: id,
+          user_id: user?.id,
+          content: newReply.content,
+          parent_reply_id: newReply.parent_reply_id,
+        });
+
+      if (error) throw new Error(error.message);
+      return data;
+    },
+    onSuccess: () => {
+      queryClient.invalidateQueries({ queryKey: ['replies', id] });
+      setReplyContent('');
+    },
+  });
+
+  const toggleLikeMutation = useMutation({
+    mutationFn: async ({ discussionId, replyId }: { discussionId?: string; replyId?: string }) => {
+      if (!user) return;
+      const { error } = await supabase.rpc('toggle_like', {
+        p_user_id: user.id,
+        p_discussion_id: discussionId,
+        p_reply_id: replyId,
+      });
+      if (error) {
+        throw new Error(error.message);
+      }
+    },
+    onSuccess: () => {
+      queryClient.invalidateQueries({ queryKey: ['discussion', id] });
+      queryClient.invalidateQueries({ queryKey: ['replies', id] });
+    },
+  });
+
+  const handleReplySubmit = () => {
+    if (replyContent.trim()) {
+      createReplyMutation.mutate({ content: replyContent });
+    }
+  };
+
+  const handleUpdateReply = () => {
+    if (editingReplyId && editedReplyContent.trim()) {
+      updateReplyMutation.mutate({ id: editingReplyId, content: editedReplyContent });
+    }
+  };
+
+  const handleSaveDiscussion = (discussionData: any) => {
+    if (editingDiscussion) {
+      updateDiscussionMutation.mutate({ ...discussionData, id: editingDiscussion.id });
+    }
+  };
+
+  const openEditDialog = async () => {
+    if (!discussion) return;
+    const participants = await fetchDiscussionParticipants(discussion.id);
+    const discussionForEdit = {
+      ...discussion,
+      participants,
+      course_id: discussion.course_id,
+      discussion_type: discussion.discussion_type
+    };
+    setEditingDiscussion(discussionForEdit);
+    setIsEditDialogOpen(true);
+  };
+
+  const handlePageChange = (page: number) => {
+    setCurrentPage(page);
+    // Scroll to top of replies section smoothly
+    const repliesSection = document.getElementById('replies-section');
+    if (repliesSection) {
+      repliesSection.scrollIntoView({ behavior: 'smooth', block: 'start' });
+    }
+  };
+
+  const toggleReplyCollapse = (replyId: string) => {
+    setCollapsedReplies(prev => {
+      const newSet = new Set(prev);
+      if (newSet.has(replyId)) {
+        newSet.delete(replyId);
+      } else {
+        newSet.add(replyId);
+      }
+      return newSet;
+    });
+  };
+
+  const isReplyCollapsed = (replyId: string) => collapsedReplies.has(replyId);
+
+  if (isLoadingDiscussion) {
+    return <p>Loading discussion...</p>;
+  }
+
+  if (!discussion) {
+    return <p>Discussion not found.</p>;
+  }
+
+  return (
+    <div className="min-h-screen bg-gradient-to-br from-background via-background to-muted/20">
+      <div className="p-4 sm:p-6 lg:p-8 space-y-8">
+        {/* Premium Header Navigation */}
+        <div className="relative">
+          <div className="absolute inset-0 bg-gradient-to-r from-primary/5 via-transparent to-primary/5 rounded-3xl"></div>
+          <div className="relative">
+            <Link
+              to="/dashboard/discussion"
+              className="inline-flex items-center gap-3 px-4 py-2 rounded-xl bg-background/80 backdrop-blur-sm border border-border/50 text-sm font-medium text-muted-foreground hover:text-foreground hover:bg-background/90 transition-all duration-300 shadow-sm hover:shadow-md"
+            >
+              <ArrowLeft className="h-4 w-4" />
+              Back to Discussions
+            </Link>
+          </div>
+        </div>
+
+        {/* Main Discussion Card - Enhanced */}
+        <Card className="relative overflow-hidden bg-gradient-to-br from-card to-card/95 border-0 shadow-xl shadow-black/5">
+          <div className="absolute inset-0 bg-gradient-to-r from-primary/5 via-transparent to-primary/5"></div>
+          <CardContent className="relative p-8">
+            <div className="flex items-start space-x-6">
+              <div className="relative">
+                <Avatar className="h-12 w-12 ring-4 ring-background shadow-lg">
+                  <AvatarImage
+                    src={undefined}
+                  />
+                  <AvatarFallback className="bg-gradient-to-br from-primary to-primary/80 text-primary-foreground font-semibold text-lg">
+                    {discussion.creator_first_name?.[0]}{discussion.creator_last_name?.[0]}
+                  </AvatarFallback>
+                </Avatar>
+                <div className="absolute -bottom-1 -right-1 w-4 h-4 bg-green-500 border-2 border-background rounded-full"></div>
+              </div>
+              <div className="flex-1 min-w-0">
+                <div className="flex items-center justify-between mb-4">
+                  <div className="flex items-center gap-3">
+                    <div>
+                      <p className="font-bold text-lg text-foreground">{discussion.creator_first_name} {discussion.creator_last_name}</p>
+                      <p className="text-sm text-muted-foreground">
+                        {format(new Date(discussion.created_at), 'MMM d, yyyy, p')}
+                      </p>
+                    </div>
+                  </div>
+                  <div className="flex items-center gap-3">
+                    {discussion.discussion_type && (
+                      <Badge variant="blue" className="capitalize text-xs font-medium">
+                        {discussion.discussion_type}
+                      </Badge>
+                    )}
+                    {discussion.course_title ? (
+                      <Badge variant="outline" className="text-xs font-medium border-primary/30 text-primary">
+                        {discussion.course_title}
+                      </Badge>
+                    ) : (
+                      <Badge variant="outline" className="text-xs font-medium border-primary/30 text-primary">
+                        General Discussion
+                      </Badge>
+                    )}
+                    {(user?.id === discussion.creator_id || profile?.role === 'admin') && (
+                      <DropdownMenu>
+                        <DropdownMenuTrigger asChild>
+                          <Button variant="ghost" className="h-9 w-9 p-0 rounded-lg hover:bg-accent/50 transition-all duration-300">
+                            <span className="sr-only">Open menu</span>
+                            <MoreHorizontal className="h-4 w-4" />
+                          </Button>
+                        </DropdownMenuTrigger>
+                        <DropdownMenuContent>
+                          <DropdownMenuItem onClick={openEditDialog}>
+                            <Edit className="mr-2 h-4 w-4" />
+                            Edit
+                          </DropdownMenuItem>
+                          <DropdownMenuItem className="text-red-600" onClick={() => setIsDeleteDialogOpen(true)}>
+                            <Trash className="mr-2 h-4 w-4" />
+                            Delete
+                          </DropdownMenuItem>
+                        </DropdownMenuContent>
+                      </DropdownMenu>
+                    )}
+                  </div>
+                </div>
+                <h3 className="font-bold text-2xl mb-3 text-foreground">{discussion.title}</h3>
+                <p className="text-muted-foreground text-lg leading-relaxed mb-6">{discussion.content}</p>
+                <div className="flex items-center gap-6 text-sm">
+                  <Button
+                    variant="outline"
+                    size="sm"
+                    className={`gap-2 px-4 py-2 rounded-lg border-primary/30 hover:bg-primary/5 hover:border-primary/50 transition-all duration-300 ${discussion.is_liked_by_user ? 'text-primary border-primary bg-primary/5' : ''}`}
+                    onClick={() => toggleLikeMutation.mutate({ discussionId: discussion.id })}
+                    disabled={toggleLikeMutation.isPending}
+                  >
+                    <ThumbsUp className={`h-4 w-4 ${discussion.is_liked_by_user ? 'fill-current' : ''}`} />
+                    {discussion.likes_count} {discussion.likes_count === 1 ? 'like' : 'likes'}
+                  </Button>
+                  <div className="flex items-center gap-2 text-muted-foreground">
+                    <MessageCircle className="h-4 w-4" />
+                    {totalReplies} {totalReplies === 1 ? 'reply' : 'replies'}
+                  </div>
+                </div>
+              </div>
+            </div>
+          </CardContent>
+        </Card>
+
+        {/* Add Reply Section - Enhanced */}
+        <Card className="relative overflow-hidden bg-gradient-to-br from-card to-card/95 border-0 shadow-xl shadow-black/5">
+          <div className="absolute inset-0 bg-gradient-to-r from-primary/5 via-transparent to-primary/5"></div>
+          <CardContent className="relative p-8">
+            <div className="flex items-center gap-3 mb-6">
+              <div className="w-10 h-10 bg-gradient-to-br from-primary/10 to-primary/20 rounded-xl flex items-center justify-center">
+                <MessageCircle className="h-5 w-5 text-primary" />
+              </div>
+              <h3 className="text-xl font-bold text-foreground">Add Your Reply</h3>
+            </div>
+            <div className="space-y-4">
+              <Textarea
+                placeholder="Write your reply here..."
+                value={replyContent}
+                onChange={(e) => setReplyContent(e.target.value)}
+                className="min-h-[120px] text-base border-2 border-border/50 focus:border-primary/50 transition-all duration-300 rounded-xl resize-none"
+              />
+              <div className="flex justify-end">
+                <Button 
+                  onClick={handleReplySubmit} 
+                  disabled={createReplyMutation.isPending}
+                  className="px-8 py-3 rounded-xl bg-gradient-to-r from-primary to-primary/90 hover:from-primary/90 hover:to-primary text-primary-foreground font-semibold shadow-lg hover:shadow-xl transition-all duration-300 hover:-translate-y-0.5"
+                >
+                  {createReplyMutation.isPending ? 'Posting...' : (
+                    <>
+                      <Send className="mr-2 h-4 w-4" />
+                      Post Reply
+                    </>
+                  )}
+                </Button>
+              </div>
+            </div>
+          </CardContent>
+        </Card>
+
+        {/* Replies Section - Sophisticated Redesign */}
+        <div className="space-y-6" id="replies-section">
+          {/* Replies Header - Enhanced */}
+          <div className="flex items-center justify-between">
+            <div className="flex items-center gap-3">
+              <div className="w-10 h-10 bg-gradient-to-br from-secondary/10 to-secondary/20 rounded-xl flex items-center justify-center">
+                <MessageCircle className="h-5 w-5 text-secondary" />
+              </div>
+              <div>
+                <h3 className="text-xl font-bold text-foreground">Replies ({totalReplies})</h3>
+                {totalReplies > 0 && (
+                  <p className="text-sm text-muted-foreground">
+                    Showing {startReply}-{endReply} of {totalReplies} replies
+                  </p>
+                )}
+              </div>
+            </div>
+            
+            {/* Replies per page selector */}
+            {totalReplies > 10 && (
+              <div className="flex items-center gap-2 text-sm text-muted-foreground">
+                <span>Show:</span>
+                <select 
+                  value={repliesPerPage} 
+                  onChange={(e) => {
+                    // This would need to be implemented with state management
+                    console.log('Change replies per page:', e.target.value);
+                  }}
+                  className="bg-background border border-border rounded-md px-2 py-1 text-sm"
+                >
+                  <option value={10}>10</option>
+                  <option value={20}>20</option>
+                  <option value={50}>50</option>
+                </select>
+              </div>
+            )}
+          </div>
+          
+          {isLoadingReplies ? (
+            <div className="flex items-center justify-center py-12">
+              <div className="flex items-center gap-3 text-muted-foreground">
+                <Loader2 className="h-5 w-5 animate-spin" />
+                <span>Loading replies...</span>
+              </div>
+            </div>
+          ) : paginatedReplies.length === 0 ? (
+            <Card className="relative overflow-hidden bg-gradient-to-br from-card to-card/95 border-0 shadow-lg shadow-black/5">
+              <div className="absolute inset-0 bg-gradient-to-r from-secondary/5 via-transparent to-secondary/5"></div>
+              <CardContent className="relative p-8 text-center">
+                <div className="w-16 h-16 bg-gradient-to-br from-secondary/10 to-secondary/20 rounded-full flex items-center justify-center mx-auto mb-4">
+                  <MessageCircle className="h-8 w-8 text-secondary" />
+                </div>
+                <h4 className="text-lg font-semibold text-foreground mb-2">No replies yet</h4>
+                <p className="text-muted-foreground">Be the first to share your thoughts on this discussion.</p>
+              </CardContent>
+            </Card>
+          ) : (
+            <div className="space-y-4">
+              {paginatedReplies.map((reply, index) => (
+                <div key={reply.id} className="group">
+                  <Card className="relative overflow-hidden bg-gradient-to-br from-card to-card/95 border-0 shadow-sm shadow-black/5 hover:shadow-lg transition-all duration-300 group-hover:shadow-xl">
+                    <div className="absolute inset-0 bg-gradient-to-r from-secondary/5 via-transparent to-secondary/5 opacity-0 group-hover:opacity-100 transition-opacity duration-300"></div>
+                    
+                    {/* Collapsible Header */}
+                    <div className="relative p-4 border-b border-border/20">
+                      <div className="flex items-center justify-between">
+                        <div className="flex items-center gap-3">
+                          <Avatar className="h-8 w-8 ring-2 ring-background shadow-sm">
+                            <AvatarImage
+                              src={undefined}
+                            />
+                            <AvatarFallback className="bg-gradient-to-br from-secondary to-secondary/80 text-secondary-foreground font-medium text-xs">
+                              {reply.user_first_name?.[0]}{reply.user_last_name?.[0]}
+                            </AvatarFallback>
+                          </Avatar>
+                          <div className="flex items-center gap-2">
+                            <p className="font-semibold text-foreground text-sm">{reply.user_first_name} {reply.user_last_name}</p>
+                            <span className="text-xs text-muted-foreground">•</span>
+                            <p className="text-xs text-muted-foreground">{format(new Date(reply.created_at), 'MMM d, p')}</p>
+                          </div>
+                        </div>
+                        <div className="flex items-center gap-2">
+                          {(user?.id === reply.user_id || profile?.role === 'admin') && (
+                            <DropdownMenu>
+                              <DropdownMenuTrigger asChild>
+                                <Button variant="ghost" className="h-6 w-6 p-0 rounded-md hover:bg-accent/50 transition-all duration-300 opacity-0 group-hover:opacity-100">
+                                  <span className="sr-only">Open menu</span>
+                                  <MoreHorizontal className="h-3 w-3" />
+                                </Button>
+                              </DropdownMenuTrigger>
+                              <DropdownMenuContent align="end">
+                                <DropdownMenuItem onClick={() => {
+                                  setEditingReplyId(reply.id);
+                                  setEditedReplyContent(reply.content);
+                                }}>
+                                  <Edit className="mr-2 h-4 w-4" />
+                                  Edit
+                                </DropdownMenuItem>
+                                <DropdownMenuItem className="text-red-600" onClick={() => setReplyToDelete(reply)}>
+                                  <Trash className="mr-2 h-4 w-4" />
+                                  Delete
+                                </DropdownMenuItem>
+                              </DropdownMenuContent>
+                            </DropdownMenu>
+                          )}
+                          <Button
+                            variant="ghost"
+                            size="sm"
+                            onClick={() => toggleReplyCollapse(reply.id)}
+                            className="h-6 w-6 p-0 rounded-md hover:bg-accent/50 transition-all duration-300"
+                          >
+                            {isReplyCollapsed(reply.id) ? (
+                              <ChevronDown className="h-3 w-3" />
+                            ) : (
+                              <ChevronUp className="h-3 w-3" />
+                            )}
+                          </Button>
+                        </div>
+                      </div>
+                    </div>
+
+                    {/* Collapsible Content */}
+                    {!isReplyCollapsed(reply.id) && (
+                      <CardContent className="relative p-4 pt-3">
+                        {editingReplyId === reply.id ? (
+                          <div className="space-y-3">
+                            <Textarea
+                              value={editedReplyContent}
+                              onChange={(e) => setEditedReplyContent(e.target.value)}
+                              className="min-h-[80px] text-sm border-2 border-border/50 focus:border-primary/50 transition-all duration-300 rounded-lg resize-none"
+                            />
+                            <div className="flex justify-end gap-2">
+                              <Button 
+                                variant="outline" 
+                                size="sm" 
+                                onClick={() => setEditingReplyId(null)}
+                                className="px-3 py-1.5 text-xs rounded-lg border-border/50 hover:border-primary/50 transition-all duration-300"
+                              >
+                                Cancel
+                              </Button>
+                              <Button 
+                                size="sm" 
+                                onClick={handleUpdateReply} 
+                                disabled={updateReplyMutation.isPending}
+                                className="px-3 py-1.5 text-xs rounded-lg bg-gradient-to-r from-primary to-primary/90 hover:from-primary/90 hover:to-primary text-primary-foreground font-medium shadow-md hover:shadow-lg transition-all duration-300"
+                              >
+                                {updateReplyMutation.isPending ? 'Saving...' : 'Update'}
+                              </Button>
+                            </div>
+                          </div>
+                        ) : (
+                          <>
+                            <p className="text-foreground text-sm leading-relaxed mb-3">
+                              {reply.content}
+                            </p>
+                            <div className="flex items-center gap-3">
+                              <Button
+                                variant="ghost"
+                                size="sm"
+                                className={`gap-1.5 px-2 py-1 text-xs rounded-md hover:bg-accent/50 transition-all duration-300 ${reply.is_liked_by_user ? 'text-primary bg-primary/5' : 'text-muted-foreground'}`}
+                                onClick={() => toggleLikeMutation.mutate({ replyId: reply.id })}
+                                disabled={toggleLikeMutation.isPending}
+                              >
+                                <ThumbsUp className={`h-3 w-3 ${reply.is_liked_by_user ? 'fill-current' : ''}`} />
+                                {reply.likes_count > 0 && <span className="text-xs">{reply.likes_count}</span>}
+                              </Button>
+                            </div>
+                          </>
+                        )}
+                      </CardContent>
+                    )}
+                  </Card>
+                </div>
+              ))}
+            </div>
+          )}
+        </div>
+
+        {/* Pagination */}
+        {totalPages > 1 && (
+          <div className="flex justify-center mt-8">
+            <Pagination>
+              <PaginationContent>
+                <PaginationItem>
+                  <PaginationPrevious 
+                    href="#"
+                    onClick={(e) => {
+                      e.preventDefault();
+                      if (currentPage > 1) handlePageChange(currentPage - 1);
+                    }}
+                    className={currentPage === 1 ? "pointer-events-none opacity-50" : ""}
+                  />
+                </PaginationItem>
+                
+                {Array.from({ length: totalPages }, (_, i) => i + 1).map(page => (
+                  <PaginationItem key={page}>
+                    <PaginationLink 
+                      href="#"
+                      onClick={(e) => {
+                        e.preventDefault();
+                        handlePageChange(page);
+                      }}
+                      isActive={currentPage === page}
+                    >
+                      {page}
+                    </PaginationLink>
+                  </PaginationItem>
+                ))}
+
+                <PaginationItem>
+                  <PaginationNext 
+                    href="#" 
+                    onClick={(e) => {
+                      e.preventDefault();
+                      if (currentPage < totalPages) handlePageChange(currentPage + 1);
+                    }}
+                    className={currentPage === totalPages ? "pointer-events-none opacity-50" : ""}
+                  />
+                </PaginationItem>
+              </PaginationContent>
+            </Pagination>
+          </div>
+        )}
+      </div>
+
+      <DiscussionDialog
+        isOpen={isEditDialogOpen}
+        onOpenChange={(isOpen) => {
+          setIsEditDialogOpen(isOpen);
+          if (!isOpen) setEditingDiscussion(null);
+        }}
+        editingDiscussion={editingDiscussion}
+        onSave={handleSaveDiscussion}
+        isSaving={updateDiscussionMutation.isPending}
+        courses={courses}
+        isLoadingCourses={isLoadingCourses}
+      />
+
+      <AlertDialog open={isDeleteDialogOpen} onOpenChange={setIsDeleteDialogOpen}>
+        <AlertDialogContent>
+          <AlertDialogHeader>
+            <AlertDialogTitle>Are you sure?</AlertDialogTitle>
+            <AlertDialogDescription>
+              This action cannot be undone. This will permanently delete this discussion and all of its replies.
+            </AlertDialogDescription>
+          </AlertDialogHeader>
+          <AlertDialogFooter>
+            <AlertDialogCancel className="hover:bg-gray-100 dark:hover:bg-gray-800 transition-colors">Cancel</AlertDialogCancel>
+            <AlertDialogAction
+              className="bg-red-600 hover:bg-red-700"
+              onClick={() => deleteDiscussionMutation.mutate(discussion.id)}
+            >
+              Delete
+            </AlertDialogAction>
+          </AlertDialogFooter>
+        </AlertDialogContent>
+      </AlertDialog>
+
+      <AlertDialog open={!!replyToDelete} onOpenChange={(isOpen) => !isOpen && setReplyToDelete(null)}>
+        <AlertDialogContent>
+          <AlertDialogHeader>
+            <AlertDialogTitle>Are you sure?</AlertDialogTitle>
+            <AlertDialogDescription>
+              This action cannot be undone. This will permanently delete this reply.
+            </AlertDialogDescription>
+          </AlertDialogHeader>
+          <AlertDialogFooter>
+            <AlertDialogCancel className="hover:bg-gray-100 dark:hover:bg-gray-800 transition-colors">Cancel</AlertDialogCancel>
+            <AlertDialogAction
+              className="bg-red-600 hover:bg-red-700"
+              onClick={() => deleteReplyMutation.mutate(replyToDelete.id)}
+            >
+              Delete
+            </AlertDialogAction>
+          </AlertDialogFooter>
+        </AlertDialogContent>
+      </AlertDialog>
+    </div>
+  );
 }; 
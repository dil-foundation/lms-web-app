import { Link } from 'react-router-dom';
import { Header } from '@/components/Header';
import { Card, CardContent, CardDescription, CardHeader, CardTitle } from '@/components/ui/card';
import { Button } from '@/components/ui/button';
import { GraduationCap, Users, ArrowRight } from 'lucide-react';
import { useRef, useEffect } from 'react';

const RoleSelection = () => {
  const videoRef = useRef<HTMLVideoElement>(null);

  useEffect(() => {
    const video = videoRef.current;
    if (video) {
      const handleCanPlay = () => {
        video.playbackRate = 0.3;
      };
      
      // Set playback rate immediately if video is already loaded
      if (video.readyState >= 2) {
        video.playbackRate = 0.3;
      }
      
      // Also set it when video becomes ready to play
      video.addEventListener('canplay', handleCanPlay);
      
      return () => {
        video.removeEventListener('canplay', handleCanPlay);
      };
    }
  }, []);

  return (
<<<<<<< HEAD
    <div className="min-h-screen bg-background relative overflow-hidden">
=======
    <>
      <Header />
      <div className="min-h-screen bg-background relative overflow-hidden">
>>>>>>> 0c271d12
      {/* Video Background */}
      <div className="absolute inset-0 overflow-hidden">
        <video
          ref={videoRef}
          autoPlay
          loop
          muted
          playsInline
          preload="auto"
          className="absolute inset-0 w-full h-full object-cover"
          style={{ zIndex: 0 }}
        >
          <source src="/videos/login1.mp4" type="video/mp4" />
          Your browser does not support the video tag.
        </video>
        
        {/* Fallback background in case video doesn't load */}
        <div className="absolute inset-0 bg-gradient-to-br from-primary/30 via-primary/20 to-background" style={{ zIndex: 0 }}></div>
        
        {/* Video background without dark overlay for maximum visibility */}
      </div>
      
      {/* Premium Background Elements */}
      <div className="absolute inset-0 bg-[radial-gradient(circle_at_30%_20%,rgba(var(--primary),0.03),transparent_50%)]" style={{ zIndex: 2 }}></div>
      <div className="absolute inset-0 bg-[radial-gradient(circle_at_70%_80%,rgba(var(--primary),0.02),transparent_50%)]" style={{ zIndex: 2 }}></div>
<<<<<<< HEAD
      
      {/* Abstract Global Flair Background */}
      <div className="absolute inset-0 opacity-30" style={{ zIndex: 2 }}>
        {/* Floating Geometric Shapes */}
        <div className="absolute top-20 left-10 w-32 h-32 bg-gradient-to-br from-primary/10 to-transparent rounded-full blur-xl animate-pulse"></div>
        <div className="absolute top-40 right-20 w-24 h-24 bg-gradient-to-br from-[#1582B4]/15 to-transparent rounded-full blur-xl animate-pulse delay-1000"></div>
        <div className="absolute bottom-40 left-20 w-20 h-20 bg-gradient-to-br from-primary/8 to-transparent rounded-full blur-xl animate-pulse delay-2000"></div>
        <div className="absolute bottom-20 right-40 w-28 h-28 bg-gradient-to-br from-[#1582B4]/12 to-transparent rounded-full blur-xl animate-pulse delay-1500"></div>
        
        {/* Global Connection Lines */}
        <div className="absolute top-1/4 left-1/4 w-px h-32 bg-gradient-to-b from-transparent via-primary/20 to-transparent"></div>
        <div className="absolute top-1/3 right-1/3 w-24 h-px bg-gradient-to-r from-transparent via-primary/20 to-transparent"></div>
        <div className="absolute bottom-1/3 left-1/3 w-px h-20 bg-gradient-to-b from-transparent via-primary/20 to-transparent"></div>
        <div className="absolute bottom-1/4 right-1/4 w-20 h-px bg-gradient-to-r from-transparent via-primary/20 to-transparent"></div>
        
        {/* Cultural Elements */}
        <div className="absolute top-1/2 left-10 text-4xl opacity-10 animate-bounce">🌍</div>
        <div className="absolute top-1/3 right-10 text-3xl opacity-10 animate-bounce delay-1000">🎓</div>
        <div className="absolute bottom-1/3 left-20 text-3xl opacity-10 animate-bounce delay-2000">🚀</div>
        <div className="absolute bottom-1/2 right-20 text-4xl opacity-10 animate-bounce delay-1500">💡</div>
      </div>
      
      {/* Enhanced Background Pattern */}
      <div className="absolute inset-0 opacity-20" style={{ zIndex: 2 }}>
        <div className="absolute inset-0 bg-[radial-gradient(circle_at_50%_50%,rgba(var(--primary),0.08),transparent_70%)]"></div>
        <div className="absolute inset-0 bg-[conic-gradient(from_0deg_at_50%_50%,rgba(var(--primary),0.02),transparent_25%,rgba(var(--primary),0.02))]"></div>
      </div>
      
      <Header />
      <div className="pt-16 min-h-screen flex items-center justify-center px-4 relative" style={{ zIndex: 3 }}>
=======
      
      {/* Abstract Global Flair Background */}
      <div className="absolute inset-0 opacity-30" style={{ zIndex: 2 }}>
        {/* Floating Geometric Shapes */}
        <div className="absolute top-20 left-10 w-32 h-32 bg-gradient-to-br from-primary/10 to-transparent rounded-full blur-xl animate-pulse"></div>
        <div className="absolute top-40 right-20 w-24 h-24 bg-gradient-to-br from-[#1582B4]/15 to-transparent rounded-full blur-xl animate-pulse delay-1000"></div>
        <div className="absolute bottom-40 left-20 w-20 h-20 bg-gradient-to-br from-primary/8 to-transparent rounded-full blur-xl animate-pulse delay-2000"></div>
        <div className="absolute bottom-20 right-40 w-28 h-28 bg-gradient-to-br from-[#1582B4]/12 to-transparent rounded-full blur-xl animate-pulse delay-1500"></div>
        
        {/* Global Connection Lines */}
        <div className="absolute top-1/4 left-1/4 w-px h-32 bg-gradient-to-b from-transparent via-primary/20 to-transparent"></div>
        <div className="absolute top-1/3 right-1/3 w-24 h-px bg-gradient-to-r from-transparent via-primary/20 to-transparent"></div>
        <div className="absolute bottom-1/3 left-1/3 w-px h-20 bg-gradient-to-b from-transparent via-primary/20 to-transparent"></div>
        <div className="absolute bottom-1/4 right-1/4 w-20 h-px bg-gradient-to-r from-transparent via-primary/20 to-transparent"></div>
        
        {/* Cultural Elements */}
        <div className="absolute top-1/2 left-10 text-4xl opacity-10 animate-bounce">🌍</div>
        <div className="absolute top-1/3 right-10 text-3xl opacity-10 animate-bounce delay-1000">🎓</div>
        <div className="absolute bottom-1/3 left-20 text-3xl opacity-10 animate-bounce delay-2000">🚀</div>
        <div className="absolute bottom-1/2 right-20 text-4xl opacity-10 animate-bounce delay-1500">💡</div>
      </div>
      
      {/* Enhanced Background Pattern */}
      <div className="absolute inset-0 opacity-20" style={{ zIndex: 2 }}>
        <div className="absolute inset-0 bg-[radial-gradient(circle_at_50%_50%,rgba(var(--primary),0.08),transparent_70%)]"></div>
        <div className="absolute inset-0 bg-[conic-gradient(from_0deg_at_50%_50%,rgba(var(--primary),0.02),transparent_25%,rgba(var(--primary),0.02))]"></div>
      </div>
      
      <div className="min-h-screen flex items-center justify-center px-4 relative" style={{ zIndex: 3 }}>
>>>>>>> 0c271d12
        <div className="w-full max-w-4xl mx-auto">
          <div className="text-center mb-12">
            {/* Global Flair Badge */}
            <div className="inline-flex items-center gap-2 bg-primary/10 text-primary px-4 py-2 rounded-full text-sm font-medium mb-6 animate-fade-in-up">
              <span className="text-lg">🌍</span>
              Global Learning Platform
            </div>
            
            <h1 className="text-4xl sm:text-5xl font-bold mb-4 bg-gradient-to-r from-primary via-primary to-primary/80 bg-clip-text text-transparent tracking-tight">
              Welcome to DIL
            </h1>
            <div className="bg-black/20 backdrop-blur-sm rounded-2xl px-6 py-4 mb-8">
              <p className="text-xl text-white font-medium tracking-wide mb-2">Choose your role to get started</p>
              <p className="text-base text-white/90 font-light">Join our global community of learners and educators</p>
            </div>
          </div>
          
          <div className="grid md:grid-cols-2 gap-8 max-w-3xl mx-auto">
            <Card className="group bg-card/80 backdrop-blur-sm border border-border/50 hover:shadow-2xl hover:shadow-primary/10 transition-all duration-500 hover:-translate-y-2 rounded-3xl overflow-hidden relative">
              {/* Card Background Pattern */}
              <div className="absolute inset-0 opacity-5 group-hover:opacity-10 transition-opacity duration-500">
                <div className="absolute top-4 right-4 w-16 h-16 bg-gradient-to-br from-primary/20 to-transparent rounded-full"></div>
                <div className="absolute bottom-4 left-4 w-12 h-12 bg-gradient-to-br from-[#1582B4]/20 to-transparent rounded-full"></div>
              </div>
              
              <CardHeader className="text-center pb-6 relative z-10">
                <div className="w-20 h-20 bg-gradient-to-br from-primary/10 to-primary/20 rounded-2xl flex items-center justify-center mx-auto mb-6 group-hover:scale-110 transition-transform duration-300 shadow-lg">
                  <GraduationCap className="w-10 h-10 text-primary" />
                </div>
                <CardTitle className="text-2xl font-bold text-foreground">I'm a Student</CardTitle>
                <CardDescription className="text-lg leading-relaxed">
                  Access learning materials and track your progress
                </CardDescription>
                <div className="flex items-center justify-center gap-2 mt-3 text-sm text-muted-foreground">
                  <span>🎯</span>
                  <span>Personalized Learning</span>
                </div>
              </CardHeader>
              <CardContent className="pb-8 relative z-10">
                <Link to="/auth/student">
                  <Button className="w-full bg-primary hover:bg-primary/90 text-primary-foreground font-semibold text-lg px-8 py-4 rounded-2xl shadow-lg hover:shadow-xl transition-all duration-300 transform hover:-translate-y-1 group">
                    Continue as Student
                    <ArrowRight className="ml-2 h-5 w-5 group-hover:translate-x-1 transition-transform duration-300" />
                  </Button>
                </Link>
              </CardContent>
            </Card>

            <Card className="group bg-card/80 backdrop-blur-sm border border-border/50 hover:shadow-2xl hover:shadow-primary/10 transition-all duration-500 hover:-translate-y-2 rounded-3xl overflow-hidden relative">
              {/* Card Background Pattern */}
              <div className="absolute inset-0 opacity-5 group-hover:opacity-10 transition-opacity duration-500">
                <div className="absolute top-4 right-4 w-16 h-16 bg-gradient-to-br from-[#1582B4]/20 to-transparent rounded-full"></div>
                <div className="absolute bottom-4 left-4 w-12 h-12 bg-gradient-to-br from-primary/20 to-transparent rounded-full"></div>
              </div>
              
              <CardHeader className="text-center pb-6 relative z-10">
                <div className="w-20 h-20 bg-gradient-to-br from-[#1582B4]/10 to-[#1582B4]/20 rounded-2xl flex items-center justify-center mx-auto mb-6 group-hover:scale-110 transition-transform duration-300 shadow-lg">
                  <Users className="w-10 h-10 text-[#1582B4]" />
                </div>
                <CardTitle className="text-2xl font-bold text-foreground">I'm a Teacher</CardTitle>
                <CardDescription className="text-lg leading-relaxed">
                  Manage students and create learning experiences
                </CardDescription>
                <div className="flex items-center justify-center gap-2 mt-3 text-sm text-muted-foreground">
                  <span>🌟</span>
                  <span>Empower Learners</span>
                </div>
              </CardHeader>
              <CardContent className="pb-8 relative z-10">
                <Link to="/auth/teacher">
                  <Button className="w-full bg-[#1582B4] hover:bg-[#1582B4]/90 text-white font-semibold text-lg px-8 py-4 rounded-2xl shadow-lg hover:shadow-xl transition-all duration-300 transform hover:-translate-y-1 group">
                    Continue as Teacher
                    <ArrowRight className="ml-2 h-5 w-5 group-hover:translate-x-1 transition-transform duration-300" />
                  </Button>
                </Link>
              </CardContent>
            </Card>
          </div>
        </div>
      </div>
      </div>
    </>
  );
};

export default RoleSelection;<|MERGE_RESOLUTION|>--- conflicted
+++ resolved
@@ -30,13 +30,9 @@
   }, []);
 
   return (
-<<<<<<< HEAD
-    <div className="min-h-screen bg-background relative overflow-hidden">
-=======
     <>
       <Header />
       <div className="min-h-screen bg-background relative overflow-hidden">
->>>>>>> 0c271d12
       {/* Video Background */}
       <div className="absolute inset-0 overflow-hidden">
         <video
@@ -62,38 +58,6 @@
       {/* Premium Background Elements */}
       <div className="absolute inset-0 bg-[radial-gradient(circle_at_30%_20%,rgba(var(--primary),0.03),transparent_50%)]" style={{ zIndex: 2 }}></div>
       <div className="absolute inset-0 bg-[radial-gradient(circle_at_70%_80%,rgba(var(--primary),0.02),transparent_50%)]" style={{ zIndex: 2 }}></div>
-<<<<<<< HEAD
-      
-      {/* Abstract Global Flair Background */}
-      <div className="absolute inset-0 opacity-30" style={{ zIndex: 2 }}>
-        {/* Floating Geometric Shapes */}
-        <div className="absolute top-20 left-10 w-32 h-32 bg-gradient-to-br from-primary/10 to-transparent rounded-full blur-xl animate-pulse"></div>
-        <div className="absolute top-40 right-20 w-24 h-24 bg-gradient-to-br from-[#1582B4]/15 to-transparent rounded-full blur-xl animate-pulse delay-1000"></div>
-        <div className="absolute bottom-40 left-20 w-20 h-20 bg-gradient-to-br from-primary/8 to-transparent rounded-full blur-xl animate-pulse delay-2000"></div>
-        <div className="absolute bottom-20 right-40 w-28 h-28 bg-gradient-to-br from-[#1582B4]/12 to-transparent rounded-full blur-xl animate-pulse delay-1500"></div>
-        
-        {/* Global Connection Lines */}
-        <div className="absolute top-1/4 left-1/4 w-px h-32 bg-gradient-to-b from-transparent via-primary/20 to-transparent"></div>
-        <div className="absolute top-1/3 right-1/3 w-24 h-px bg-gradient-to-r from-transparent via-primary/20 to-transparent"></div>
-        <div className="absolute bottom-1/3 left-1/3 w-px h-20 bg-gradient-to-b from-transparent via-primary/20 to-transparent"></div>
-        <div className="absolute bottom-1/4 right-1/4 w-20 h-px bg-gradient-to-r from-transparent via-primary/20 to-transparent"></div>
-        
-        {/* Cultural Elements */}
-        <div className="absolute top-1/2 left-10 text-4xl opacity-10 animate-bounce">🌍</div>
-        <div className="absolute top-1/3 right-10 text-3xl opacity-10 animate-bounce delay-1000">🎓</div>
-        <div className="absolute bottom-1/3 left-20 text-3xl opacity-10 animate-bounce delay-2000">🚀</div>
-        <div className="absolute bottom-1/2 right-20 text-4xl opacity-10 animate-bounce delay-1500">💡</div>
-      </div>
-      
-      {/* Enhanced Background Pattern */}
-      <div className="absolute inset-0 opacity-20" style={{ zIndex: 2 }}>
-        <div className="absolute inset-0 bg-[radial-gradient(circle_at_50%_50%,rgba(var(--primary),0.08),transparent_70%)]"></div>
-        <div className="absolute inset-0 bg-[conic-gradient(from_0deg_at_50%_50%,rgba(var(--primary),0.02),transparent_25%,rgba(var(--primary),0.02))]"></div>
-      </div>
-      
-      <Header />
-      <div className="pt-16 min-h-screen flex items-center justify-center px-4 relative" style={{ zIndex: 3 }}>
-=======
       
       {/* Abstract Global Flair Background */}
       <div className="absolute inset-0 opacity-30" style={{ zIndex: 2 }}>
@@ -123,7 +87,6 @@
       </div>
       
       <div className="min-h-screen flex items-center justify-center px-4 relative" style={{ zIndex: 3 }}>
->>>>>>> 0c271d12
         <div className="w-full max-w-4xl mx-auto">
           <div className="text-center mb-12">
             {/* Global Flair Badge */}

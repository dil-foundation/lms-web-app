--- conflicted
+++ resolved
@@ -816,15 +816,9 @@
                             </div>
                             
                             <div className="grid grid-cols-2 gap-4">
-<<<<<<< HEAD
                               <div className="text-center p-3 bg-[#1582B4]/10 rounded-lg">
                                 <p className="text-2xl font-bold text-[#1582B4]">{course.completionRate}%</p>
                                 <p className="text-xs text-[#1582B4]">Completion</p>
-=======
-                              <div className="text-center p-3 bg-blue-50 dark:bg-blue-900/20 rounded-lg border border-blue-200 dark:border-blue-800/30">
-                                <p className="text-2xl font-bold text-blue-600 dark:text-blue-400">{course.completionRate}%</p>
-                                <p className="text-xs text-blue-600 dark:text-blue-400">Completion</p>
->>>>>>> 67b700e4
                               </div>
                               <div className="text-center p-3 bg-green-50 dark:bg-green-900/20 rounded-lg border border-green-200 dark:border-green-800/30">
                                 <p className="text-2xl font-bold text-green-600 dark:text-green-400">{course.averageScore}%</p>

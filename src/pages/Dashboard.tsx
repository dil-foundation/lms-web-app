<<<<<<< HEAD
import { Routes, Route, useNavigate, useLocation, useParams } from 'react-router-dom';
import React, { useState, useEffect, Suspense, lazy } from 'react';
=======
import { Routes, Route, useNavigate, useLocation } from 'react-router-dom';
import React, { useState, useEffect, Suspense, lazy, useCallback, useRef } from 'react';
>>>>>>> f5075d7e
import { DashboardSidebar } from '@/components/DashboardSidebar';
import { SidebarProvider } from '@/components/ui/sidebar';
import { useAuth } from '@/hooks/useAuth';
import { useUserProfile } from '@/hooks/useUserProfile';
import { useAILMS } from '@/contexts/AILMSContext';
import { useMaintenanceCheck } from '@/hooks/useMaintenanceCheck';
import MaintenancePage from '@/components/MaintenancePage';
import { BookOpen } from 'lucide-react';
import { type UserRole } from '@/config/roleNavigation';
import { ContentLoader } from '@/components/ContentLoader';
import { DashboardHeader } from '@/components/dashboard/DashboardHeader';
import { APEX } from '@/components/ui/AIAssistant';
import { requestNotificationPermission } from '@/utils/fcm';

const AIStudentLearn = lazy(() => import('@/components/dashboard/AIStudentLearn').then(module => ({ default: module.AIStudentLearn })));
const StudentDashboard = lazy(() => import('@/components/dashboard/StudentDashboard').then(module => ({ default: module.StudentDashboard })));
const StudentCourses = lazy(() => import('@/components/dashboard/StudentCourses').then(module => ({ default: module.StudentCourses })));
const StudentProgress = lazy(() => import('@/components/dashboard/StudentProgress').then(module => ({ default: module.StudentProgress })));
const StudentAssignments = lazy(() => import('@/components/dashboard/StudentAssignments').then(module => ({ default: module.StudentAssignments })));
const TeacherDashboard = lazy(() => import('@/components/dashboard/TeacherDashboard').then(module => ({ default: module.TeacherDashboard })));
const AdminDashboard = lazy(() => import('@/components/dashboard/AdminDashboard').then(module => ({ default: module.AdminDashboard })));
const AIStudentDashboard = lazy(() => import('@/components/dashboard/AIStudentDashboard').then(module => ({ default: module.AIStudentDashboard })));
const AITeacherDashboard = lazy(() => import('@/components/dashboard/AITeacherDashboard').then(module => ({ default: module.AITeacherDashboard })));
const AIAdminDashboard = lazy(() => import('@/components/dashboard/AIAdminDashboard').then(module => ({ default: module.AIAdminDashboard })));
const AIAdminPractice = lazy(() => import('@/components/dashboard/AIAdminPractice').then(module => ({ default: module.AIAdminPractice })));
const AITeacherPractice = lazy(() => import('@/components/dashboard/AITeacherPractice').then(module => ({ default: module.AITeacherPractice })));
const AITeacherProgress = lazy(() => import('@/components/dashboard/AITeacherProgress').then(module => ({ default: module.AITeacherProgress })));
const AIStudentProgress = lazy(() => import('@/components/dashboard/AIStudentProgress').then(module => ({ default: module.AIStudentProgress })));
const AIStudentPractice = lazy(() => import('@/components/dashboard/AIStudentPractice').then(module => ({ default: module.AIStudentPractice })));
const RolePlaceholder = lazy(() => import('@/components/dashboard/RolePlaceholder').then(module => ({ default: module.RolePlaceholder })));
const UsersManagement = lazy(() => import('@/components/admin/UsersManagement').then(module => ({ default: module.UsersManagement })));
const ClassManagement = lazy(() => import('@/components/admin/ClassManagement'));
const CourseManagement = lazy(() => import('@/components/admin/CourseManagement'));
const ReportsAnalytics = lazy(() => import('@/components/admin/ReportsAnalytics').then(module => ({ default: module.ReportsAnalytics })));
const APEXAdmin = lazy(() => import('@/components/admin/AIAssistantAdmin').then(module => ({ default: module.APEXAdmin })));
const IRIS = lazy(() => import('@/components/admin/AIAdminAssistant').then(module => ({ default: module.IRIS })));
const IRISv2 = lazy(() => import('@/components/admin/IRISv2').then(module => ({ default: module.IRISv2 })));

const StageZero = lazy(() => import('@/pages/practice/StageZero').then(module => ({ default: module.StageZero })));
const LessonDetail = lazy(() => import('@/pages/practice/LessonDetail').then(module => ({ default: module.LessonDetail })));
const StageOne = lazy(() => import('@/pages/practice/StageOne').then(module => ({ default: module.StageOne })));
const RepeatAfterMe = lazy(() => import('@/pages/practice/RepeatAfterMe').then(module => ({ default: module.RepeatAfterMe })));
const QuickResponse = lazy(() => import('@/pages/practice/QuickResponse').then(module => ({ default: module.QuickResponse })));
const ListenAndReply = lazy(() => import('@/pages/practice/ListenAndReply').then(module => ({ default: module.ListenAndReply })));
const StageTwo = lazy(() => import('@/pages/practice/StageTwo').then(module => ({ default: module.StageTwo })));
const DailyRoutine = lazy(() => import('@/pages/practice/DailyRoutine'));
const QuickAnswer = lazy(() => import('@/pages/practice/QuickAnswer'));
const RoleplaySimulation = lazy(() => import('@/pages/practice/RoleplaySimulation'));
const StageThree = lazy(() => import('@/pages/practice/StageThree').then(module => ({ default: module.StageThree })));
const StorytellingPractice = lazy(() => import('@/pages/practice/StorytellingPractice'));
const GroupDialogue = lazy(() => import('@/pages/practice/GroupDialogue'));
const ProblemSolvingSimulations = lazy(() => import('@/pages/practice/ProblemSolvingSimulations'));
const StageFour = lazy(() => import('@/pages/practice/StageFour').then(module => ({ default: module.StageFour })));
const AbstractTopicMonologue = lazy(() => import('@/pages/practice/AbstractTopicMonologue'));
const MockInterviewPractice = lazy(() => import('@/pages/practice/MockInterviewPractice'));
const NewsSummaryChallenge = lazy(() => import('@/pages/practice/NewsSummaryChallenge'));
const StageFive = lazy(() => import('@/pages/practice/StageFive').then(module => ({ default: module.StageFive })));
const CriticalThinkingDialogues = lazy(() => import('@/pages/practice/CriticalThinkingDialogues'));
const AcademicPresentations = lazy(() => import('@/pages/practice/AcademicPresentations'));
const InDepthInterviewSimulation = lazy(() => import('@/pages/practice/InDepthInterviewSimulation'));
const StageSix = lazy(() => import('@/pages/practice/StageSix').then(module => ({ default: module.StageSix })));
const AIGuidedSpontaneousSpeech = lazy(() => import('@/pages/practice/AIGuidedSpontaneousSpeech'));
const SensitiveScenarioRoleplay = lazy(() => import('@/pages/practice/SensitiveScenarioRoleplay'));
const CriticalOpinionBuilder = lazy(() => import('@/pages/practice/CriticalOpinionBuilder'));
const ReportsOverview = lazy(() => import('@/components/admin/ReportsOverview').then(module => ({ default: module.ReportsOverview })));
const ObservationReports = lazy(() => import('@/components/admin/ObservationReports').then(module => ({ default: module.ObservationReports })));
const GradeAssignments = lazy(() => import('@/components/admin/GradeAssignments').then(module => ({ default: module.GradeAssignments })));
const AssignmentSubmissions = lazy(() => import('@/components/admin/AssignmentSubmissions').then(module => ({ default: module.AssignmentSubmissions })));
const StudentSubmissionDetail = lazy(() => import('@/components/admin/StudentSubmissionDetail').then(module => ({ default: module.StudentSubmissionDetail })));
const AdminSecurity = lazy(() => import('@/components/admin/AdminSecurity'));
const AITutorSettings = lazy(() => import('@/components/admin/AITutorSettings').then(module => ({ default: module.AITutorSettings })));
const AISafetyEthicsSettings = lazy(() => import('@/components/admin/AISafetyEthicsSettings').then(module => ({ default: module.AISafetyEthicsSettings })));
const IntegrationAPIs = lazy(() => import('@/components/admin/IntegrationAPIs').then(module => ({ default: module.IntegrationAPIs })));
const Multitenancy = lazy(() => import('@/components/admin/Multitenancy').then(module => ({ default: module.Multitenancy })));
const OfflineLearning = lazy(() => import('@/components/admin/OfflineLearning').then(module => ({ default: module.OfflineLearning })));
const CourseCategories = lazy(() => import('@/components/admin/CourseCategories').then(module => ({ default: module.CourseCategories })));
const CourseBuilder = lazy(() => import('./CourseBuilder'));
const StandaloneQuizManagement = lazy(() => import('./StandaloneQuizManagement'));
const StandaloneQuizBuilder = lazy(() => import('./StandaloneQuizBuilder'));
const StandaloneQuizTaker = lazy(() => import('./StandaloneQuizTaker'));
const StudentQuizzes = lazy(() => import('./StudentQuizzes'));
const QuizResults = lazy(() => import('@/components/standaloneQuiz/QuizResults'));

// Wrapper component for QuizResults to handle route parameters
const QuizResultsWrapper = () => {
  const { quizId, attemptId } = useParams<{ quizId: string; attemptId?: string }>();
  const navigate = useNavigate();
  
  const handleBack = () => {
    navigate('/dashboard/quizzes');
  };
  
  const handleRetake = () => {
    navigate(`/dashboard/quiz/${quizId}`);
  };
  
  return <QuizResults quizId={quizId!} attemptId={attemptId} onBack={handleBack} onRetake={handleRetake} />;
};
const CourseOverview = lazy(() => import('./CourseOverview').then(module => ({ default: module.CourseOverview })));
const CourseContent = lazy(() => import('./CourseContent').then(module => ({ default: module.CourseContent })));
const StudentsPage = lazy(() => import('./StudentsPage'));
const ReportsPage = lazy(() => import('./ReportsPage'));
const DiscussionsPage = lazy(() => import('./DiscussionsPage'));
const DiscussionViewPage = lazy(() => import('./DiscussionViewPage').then(module => ({ default: module.DiscussionViewPage })));
const MessagesPage = lazy(() => import('./MessagesPage'));
const ProfileSettings = lazy(() => import('./ProfileSettings'));

const Dashboard = () => {
  const { user, loading: authLoading } = useAuth();
  const { profile, loading: profileLoading, error: profileError } = useUserProfile();
  const { isAIMode } = useAILMS();
  const { isMaintenanceMode, loading: maintenanceLoading } = useMaintenanceCheck();
  const navigate = useNavigate();
  const location = useLocation();
  const [loadingTimeout, setLoadingTimeout] = useState(false);
  const [debouncedLoading, setDebouncedLoading] = useState(false);
  const loadingTimeoutRef = useRef<NodeJS.Timeout>();
  const debounceTimeoutRef = useRef<NodeJS.Timeout>();

  const resetToDashboard = useCallback(() => {
    navigate('/dashboard');
  }, [navigate]);
  
  useEffect(() => {
    if (!authLoading && !user) {
      navigate('/auth', { replace: true });
    }
  }, [authLoading, user, navigate]);

  // Check for maintenance mode (only for students and teachers)
  useEffect(() => {
    if (!maintenanceLoading && isMaintenanceMode && profile?.role !== 'admin') {
      // Don't redirect, just show maintenance page
      return;
    }
  }, [maintenanceLoading, isMaintenanceMode, profile?.role]);

  useEffect(() => {
    if (profile) {
      requestNotificationPermission();
    }
  }, [profile]);

  const currentRole = profile?.role as UserRole | undefined;
  
  const isLoading = authLoading || (user && profileLoading) || maintenanceLoading;

  // Debounce loading state to prevent rapid re-renders
  useEffect(() => {
    if (debounceTimeoutRef.current) {
      clearTimeout(debounceTimeoutRef.current);
    }
    
    debounceTimeoutRef.current = setTimeout(() => {
      setDebouncedLoading(isLoading);
    }, 150); // 150ms debounce

    return () => {
      if (debounceTimeoutRef.current) {
        clearTimeout(debounceTimeoutRef.current);
      }
    };
  }, [isLoading]);

  // Add timeout for loading states
  useEffect(() => {
    if (loadingTimeoutRef.current) {
      clearTimeout(loadingTimeoutRef.current);
    }
    
    if (debouncedLoading) {
      loadingTimeoutRef.current = setTimeout(() => {
        console.warn('Dashboard loading timeout - showing fallback');
        setLoadingTimeout(true);
      }, 10000); // 10 second timeout
    } else {
      setLoadingTimeout(false);
    }

    return () => {
      if (loadingTimeoutRef.current) {
        clearTimeout(loadingTimeoutRef.current);
      }
    };
  }, [debouncedLoading]);

  // Debug logging
  console.log('Dashboard loading states:', {
    authLoading,
    profileLoading,
    maintenanceLoading,
    isLoading,
    debouncedLoading,
    user: !!user,
    profile: !!profile,
    profileError
  });

  const DashboardContent = () => {
    // Show loading state while data is being fetched
    if (debouncedLoading && !loadingTimeout) {
      return (
        <div className="flex items-center justify-center h-full text-center">
          <div className="flex flex-col items-center gap-4">
            <div className="w-12 h-12 border-4 border-primary border-t-transparent rounded-full animate-spin"></div>
            <p className="text-muted-foreground">Loading dashboard...</p>
          </div>
        </div>
      );
    }

    // Show timeout fallback if loading takes too long
    if (loadingTimeout && isLoading) {
      return (
        <div className="flex items-center justify-center h-full text-center">
          <div className="flex flex-col items-center gap-4">
            <div className="w-16 h-16 bg-yellow-100 rounded-full flex items-center justify-center">
              <svg className="w-8 h-8 text-yellow-600" fill="none" stroke="currentColor" viewBox="0 0 24 24">
                <path strokeLinecap="round" strokeLinejoin="round" strokeWidth={2} d="M12 9v2m0 4h.01m-6.938 4h13.856c1.54 0 2.502-1.667 1.732-2.5L13.732 4c-.77-.833-1.964-.833-2.732 0L3.732 16.5c-.77.833.192 2.5 1.732 2.5z" />
              </svg>
            </div>
            <div>
              <h3 className="text-lg font-semibold text-foreground">Loading is taking longer than expected</h3>
              <p className="text-muted-foreground mt-2">Please check your connection and try refreshing the page.</p>
              <button 
                onClick={() => window.location.reload()} 
                className="mt-4 px-4 py-2 bg-primary text-primary-foreground rounded-lg hover:bg-primary/90 transition-colors"
              >
                Refresh Page
              </button>
            </div>
          </div>
        </div>
      );
    }

    // Check for maintenance mode (only for students and teachers)
    if (!maintenanceLoading && isMaintenanceMode && profile?.role !== 'admin') {
      return <MaintenancePage />;
    }

    if (profileError) {
    return (
        <div className="flex items-center justify-center h-full text-center">
          <div>
          <p className="text-muted-foreground">Unable to load user profile.</p>
            <p className="mt-2 text-sm text-red-500">Error: {profileError}</p>
        </div>
      </div>
    );
  }

    if (!profile) {
      return (
        <div className="flex items-center justify-center h-full text-center">
          <p className="text-muted-foreground">User profile not found.</p>
        </div>
      );
    }

    const finalRole = profile.role as UserRole;
    const finalProfile = { ...profile, role: finalRole, id: profile.id };

  const DashboardOverview = () => {
      if (isAIMode) {
        switch (finalRole) {
          case 'student': return <AIStudentDashboard userProfile={finalProfile} />;
          case 'teacher': return <AITeacherDashboard userProfile={finalProfile} />;
          case 'admin': return <AIAdminDashboard userProfile={finalProfile} />;
          default: return <RolePlaceholder title="AI Dashboard" description="Welcome to AI Mode" icon={BookOpen} />;
        }
      } else {
      switch (finalRole) {
        case 'student': return <StudentDashboard userProfile={finalProfile} />;
        case 'teacher': return <TeacherDashboard userProfile={finalProfile} />;
        case 'admin': return <AdminDashboard userProfile={finalProfile} />;
        default: return <RolePlaceholder title="Dashboard" description="Welcome" icon={BookOpen} />;
        }
    }
  };

  return (
    <div className="p-0 sm:p-0 lg:p-0 h-full">
      <Suspense fallback={
        <div className="flex items-center justify-center h-full">
          <div className="flex flex-col items-center gap-4">
            <div className="w-12 h-12 border-4 border-primary border-t-transparent rounded-full animate-spin"></div>
            <p className="text-muted-foreground">Loading page...</p>
          </div>
        </div>
      }>
        <Routes>
          <Route path="/" element={<DashboardOverview />} />
          <Route path="/profile-settings" element={<ProfileSettings />} />
          <Route path="/courses/:id" element={<CourseOverview />} />
          <Route path="/courses/:id/content" element={<CourseContent key={location.pathname} />} />
          {finalRole === 'student' && (
                    <>
                      {isAIMode ? (
                        <>
                          <Route path="/ai-learn" element={<AIStudentLearn />} />
                          <Route path="/ai-practice" element={<AIStudentPractice />} />
                          <Route path="/ai-progress" element={<AIStudentProgress />} />
                          <Route path="/practice/stage-0" element={<StageZero />} />
                          <Route path="/practice/stage-0/lesson/:lessonId" element={<LessonDetail />} />
                          <Route path="/practice/stage-1" element={<StageOne />} />
                          <Route path="/practice/stage-1/repeat-after-me" element={<RepeatAfterMe />} />
                          <Route path="/practice/stage-1/quick-response" element={<QuickResponse />} />
                          <Route path="/practice/stage-1/listen-and-reply" element={<ListenAndReply />} />
                          <Route path="/practice/stage-2" element={<StageTwo />} />
                          <Route path="/practice/stage-2/daily-routine" element={<DailyRoutine />} />
                          <Route path="/practice/stage-2/quick-answer" element={<QuickAnswer />} />
                          <Route path="/practice/stage-2/roleplay-simulation" element={<RoleplaySimulation />} />
                          <Route path="/practice/stage-3" element={<StageThree />} />
                          <Route path="/practice/stage-3/storytelling" element={<StorytellingPractice />} />
                          <Route path="/practice/stage-3/group-dialogue" element={<GroupDialogue />} />
                          <Route path="/practice/stage-3/problem-solving" element={<ProblemSolvingSimulations />} />
                          <Route path="/practice/stage-4" element={<StageFour />} />
                          <Route path="/practice/stage-4/abstract-topic" element={<AbstractTopicMonologue />} />
                          <Route path="/practice/stage-4/mock-interview" element={<MockInterviewPractice />} />
                          <Route path="/practice/stage-4/news-summary" element={<NewsSummaryChallenge />} />
                          <Route path="/practice/stage-5" element={<StageFive />} />
                          <Route path="/practice/stage-5/critical-thinking" element={<CriticalThinkingDialogues />} />
                          <Route path="/practice/stage-5/academic-presentations" element={<AcademicPresentations />} />
                          <Route path="/practice/stage-5/indepth-interview" element={<InDepthInterviewSimulation />} />
                          <Route path="/practice/stage-6" element={<StageSix />} />
                          <Route path="/practice/stage-6/spontaneous-speech" element={<AIGuidedSpontaneousSpeech />} />
                          <Route path="/practice/stage-6/sensitive-scenario" element={<SensitiveScenarioRoleplay />} />
                          <Route path="/practice/stage-6/opinion-builder" element={<CriticalOpinionBuilder />} />
                        </>
                      ) : (
                    <>
                      <Route path="/courses" element={<StudentCourses userProfile={finalProfile} />} />
                      <Route path="/assignments" element={<StudentAssignments userProfile={finalProfile} />} />
                      <Route path="/progress" element={<StudentProgress userProfile={finalProfile} />} />
                      <Route path="/quizzes" element={<StudentQuizzes />} />
                      <Route path="/quiz/:quizId" element={<StandaloneQuizTaker />} />
                      <Route path="/quiz-results/:quizId" element={<QuizResultsWrapper />} />
                      <Route path="/quiz-results/:quizId/:attemptId" element={<QuizResultsWrapper />} />
                      <Route path="/messages" element={<MessagesPage />} />
                      <Route path="/discussion" element={<DiscussionsPage />} />
                      <Route path="/discussion/:id" element={<DiscussionViewPage />} />
                        </>
                      )}
                    </>
                  )}
          {finalRole === 'teacher' && (
                    <>
                      {isAIMode ? (
                        <>
                          <Route path="/ai-learn" element={<AIStudentLearn />} />
                          <Route path="/ai-practice" element={<AITeacherPractice />} />
                          <Route path="/ai-progress" element={<AITeacherProgress />} />
                          <Route path="/practice/stage-0" element={<StageZero />} />
                          <Route path="/practice/stage-0/lesson/:lessonId" element={<LessonDetail />} />
                          <Route path="/practice/stage-1" element={<StageOne />} />
                          <Route path="/practice/stage-1/repeat-after-me" element={<RepeatAfterMe />} />
                          <Route path="/practice/stage-1/quick-response" element={<QuickResponse />} />
                          <Route path="/practice/stage-1/listen-and-reply" element={<ListenAndReply />} />
                          <Route path="/practice/stage-2" element={<StageTwo />} />
                          <Route path="/practice/stage-2/daily-routine" element={<DailyRoutine />} />
                          <Route path="/practice/stage-2/quick-answer" element={<QuickAnswer />} />
                          <Route path="/practice/stage-2/roleplay-simulation" element={<RoleplaySimulation />} />
                          <Route path="/practice/stage-3" element={<StageThree />} />
                          <Route path="/practice/stage-3/storytelling" element={<StorytellingPractice />} />
                          <Route path="/practice/stage-3/group-dialogue" element={<GroupDialogue />} />
                          <Route path="/practice/stage-3/problem-solving" element={<ProblemSolvingSimulations />} />
                          <Route path="/practice/stage-4" element={<StageFour />} />
                          <Route path="/practice/stage-4/abstract-topic" element={<AbstractTopicMonologue />} />
                          <Route path="/practice/stage-4/mock-interview" element={<MockInterviewPractice />} />
                          <Route path="/practice/stage-4/news-summary" element={<NewsSummaryChallenge />} />
                          <Route path="/practice/stage-5" element={<StageFive />} />
                          <Route path="/practice/stage-5/critical-thinking" element={<CriticalThinkingDialogues />} />
                          <Route path="/practice/stage-5/academic-presentations" element={<AcademicPresentations />} />
                          <Route path="/practice/stage-5/indepth-interview" element={<InDepthInterviewSimulation />} />
                          <Route path="/practice/stage-6" element={<StageSix />} />
                          <Route path="/practice/stage-6/spontaneous-speech" element={<AIGuidedSpontaneousSpeech />} />
                          <Route path="/practice/stage-6/sensitive-scenario" element={<SensitiveScenarioRoleplay />} />
                          <Route path="/practice/stage-6/opinion-builder" element={<CriticalOpinionBuilder />} />
                        </>
                                            ) : (
                        <>
                          <Route path="/courses" element={<CourseManagement />} />
                          <Route path="/courses/builder/:courseId" element={<CourseBuilder />} />
                          <Route path="/standalone-quizzes" element={<StandaloneQuizManagement />} />
                          <Route path="/quiz-builder" element={<StandaloneQuizBuilder />} />
                          <Route path="/quiz-builder/:quizId" element={<StandaloneQuizBuilder />} />
                          <Route path="/quiz/:quizId" element={<StandaloneQuizTaker />} />
                          <Route path="/students" element={<StudentsPage />} />
                          <Route path="/classes" element={<ClassManagement />} />
                          <Route path="/reports" element={<ReportsPage />} />
                          <Route path="/grade-assignments" element={<GradeAssignments />} />
                          <Route path="/grade-assignments/:id" element={<AssignmentSubmissions />} />
                          <Route path="/grade-assignments/:assignmentId/student/:studentId" element={<StudentSubmissionDetail />} />
                          <Route path="/messages" element={<MessagesPage />} />
                          <Route path="/discussion" element={<DiscussionsPage />} />
                          <Route path="/discussion/:id" element={<DiscussionViewPage />} />
                        </>
                      )}
                    </>
                  )}
          {finalRole === 'admin' && (
                    <>
                      {isAIMode ? (
                        <>

                          <Route path="/ai-learn" element={<AIStudentLearn />} />
                          <Route path="/ai-practice" element={<AIAdminPractice />} />
                          <Route path="/ai-reports" element={<ReportsAnalytics />} />
                          <Route path="/ai-tutor-settings" element={<AITutorSettings userProfile={finalProfile} />} />
                          <Route path="/ai-safety-ethics" element={<AISafetyEthicsSettings userProfile={finalProfile} />} />
                          <Route path="/admin-settings" element={<AdminSecurity />} />
                          <Route path="/test-admin-settings" element={<AdminSecurity />} />
                          {/* Practice Stage Routes for Admin Viewing */}
                          <Route path="/practice/stage-0" element={<StageZero />} />
                          <Route path="/practice/stage-0/lesson/:lessonId" element={<LessonDetail />} />
                          <Route path="/practice/stage-1" element={<StageOne />} />
                          <Route path="/practice/stage-1/repeat-after-me" element={<RepeatAfterMe />} />
                          <Route path="/practice/stage-1/quick-response" element={<QuickResponse />} />
                          <Route path="/practice/stage-1/listen-and-reply" element={<ListenAndReply />} />
                          <Route path="/practice/stage-2" element={<StageTwo />} />
                          <Route path="/practice/stage-2/daily-routine" element={<DailyRoutine />} />
                          <Route path="/practice/stage-2/quick-answer" element={<QuickAnswer />} />
                          <Route path="/practice/stage-2/roleplay-simulation" element={<RoleplaySimulation />} />
                          <Route path="/practice/stage-3" element={<StageThree />} />
                          <Route path="/practice/stage-3/storytelling" element={<StorytellingPractice />} />
                          <Route path="/practice/stage-3/group-dialogue" element={<GroupDialogue />} />
                          <Route path="/practice/stage-3/problem-solving" element={<ProblemSolvingSimulations />} />
                          <Route path="/practice/stage-4" element={<StageFour />} />
                          <Route path="/practice/stage-4/abstract-topic" element={<AbstractTopicMonologue />} />
                          <Route path="/practice/stage-4/mock-interview" element={<MockInterviewPractice />} />
                          <Route path="/practice/stage-4/news-summary" element={<NewsSummaryChallenge />} />
                          <Route path="/practice/stage-5" element={<StageFive />} />
                          <Route path="/practice/stage-5/critical-thinking" element={<CriticalThinkingDialogues />} />
                          <Route path="/practice/stage-5/academic-presentations" element={<AcademicPresentations />} />
                          <Route path="/practice/stage-5/indepth-interview" element={<InDepthInterviewSimulation />} />
                          <Route path="/practice/stage-6" element={<StageSix />} />
                          <Route path="/practice/stage-6/spontaneous-speech" element={<AIGuidedSpontaneousSpeech />} />
                          <Route path="/practice/stage-6/sensitive-scenario" element={<SensitiveScenarioRoleplay />} />
                          <Route path="/practice/stage-6/opinion-builder" element={<CriticalOpinionBuilder />} />
                        </>
                      ) : (
                        <>
                          <Route path="/users" element={<UsersManagement />} />
                          <Route path="/classes" element={<ClassManagement />} />
                          <Route path="/courses" element={<CourseManagement />} />
                          <Route path="/course-categories" element={<CourseCategories />} />
                          <Route path="/courses/builder/:courseId" element={<CourseBuilder />} />
                          <Route path="/standalone-quizzes" element={<StandaloneQuizManagement />} />
                          <Route path="/quiz-builder" element={<StandaloneQuizBuilder />} />
                          <Route path="/quiz-builder/:quizId" element={<StandaloneQuizBuilder />} />
                          <Route path="/quiz/:quizId" element={<StandaloneQuizTaker />} />
                          <Route path="/reports" element={<ReportsOverview />} />
                          <Route path="/observation-reports" element={<ObservationReports />} />
                          <Route path="/messages" element={<MessagesPage />} />
                          <Route path="/discussion" element={<DiscussionsPage />} />
                          <Route path="/discussion/:id" element={<DiscussionViewPage />} />
                          <Route path="/grade-assignments" element={<GradeAssignments />} />
                          <Route path="/grade-assignments/:id" element={<AssignmentSubmissions />} />
                          <Route path="/grade-assignments/:assignmentId/student/:studentId" element={<StudentSubmissionDetail />} />
                          <Route path="/admin-settings" element={<AdminSecurity />} />
                          <Route path="/apex-admin" element={<APEXAdmin />} />
                          <Route path="/iris" element={<IRISv2 />} />
                          <Route path="/test-admin-settings" element={<AdminSecurity />} />
                          <Route path="/security" element={<AdminSecurity />} />
                          <Route path="/integration-apis" element={<IntegrationAPIs userProfile={finalProfile} />} />
                          <Route path="/multitenancy" element={<Multitenancy userProfile={finalProfile} />} />
                          <Route path="/offline-learning" element={<OfflineLearning userProfile={finalProfile} />} />
                        </>
                      )}
                    </>
                  )}
        </Routes>
      </Suspense>
    </div>
    );
  };

  return (
    <SidebarProvider>
      <div className="bg-background w-full h-screen">
        <DashboardHeader onToggle={resetToDashboard} />
        <div className="pt-20 h-full">
            <DashboardSidebar userRole={currentRole}>
                <DashboardContent />
            </DashboardSidebar>
        </div>
        <APEX />
      </div>
    </SidebarProvider>
  );
};

export default Dashboard;<|MERGE_RESOLUTION|>--- conflicted
+++ resolved
@@ -1,10 +1,5 @@
-<<<<<<< HEAD
 import { Routes, Route, useNavigate, useLocation, useParams } from 'react-router-dom';
-import React, { useState, useEffect, Suspense, lazy } from 'react';
-=======
-import { Routes, Route, useNavigate, useLocation } from 'react-router-dom';
 import React, { useState, useEffect, Suspense, lazy, useCallback, useRef } from 'react';
->>>>>>> f5075d7e
 import { DashboardSidebar } from '@/components/DashboardSidebar';
 import { SidebarProvider } from '@/components/ui/sidebar';
 import { useAuth } from '@/hooks/useAuth';

--- conflicted
+++ resolved
@@ -21,11 +21,7 @@
 import { type UserRole } from '@/config/roleNavigation';
 import ProfileSettings from './ProfileSettings';
 import { ContentLoader } from '@/components/ContentLoader';
-<<<<<<< HEAD
-import { Database } from '@/integrations/supabase/types';
 import { useTranslation } from 'react-i18next';
-=======
->>>>>>> 54115d1d
 
 type Profile = {
   full_name: string | null;

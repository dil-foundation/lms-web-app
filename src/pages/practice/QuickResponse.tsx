--- conflicted
+++ resolved
@@ -890,11 +890,7 @@
               onClick={handleNext}
               disabled={currentPromptIndex === prompts.length - 1}
               variant="outline"
-<<<<<<< HEAD
               className="flex-1 px-8 py-3 bg-white/80 dark:bg-gray-800/80 hover:bg-primary/5 hover:border-primary/30 hover:text-primary transition-all duration-300 hover:-translate-y-0.5 border-gray-200/60 dark:border-gray-700/60 rounded-2xl shadow-lg backdrop-blur-sm font-medium w-full sm:w-auto"
-=======
-              className="flex-1 px-8 py-3 bg-white/80 dark:bg-gray-800/80 hover:bg-primary/5 hover:border-primary/30 hover:text-primary disabled:opacity-50 disabled:cursor-not-allowed transition-all duration-300 hover:-translate-y-0.5 border-gray-200/60 dark:border-gray-700/60 rounded-2xl shadow-lg backdrop-blur-sm font-medium"
->>>>>>> fdcc239d
             >
               Next
             </Button>
@@ -937,26 +933,15 @@
                 )}
                 
                 {feedback.feedback && (
-<<<<<<< HEAD
                   <p className="text-muted-foreground mb-6 text-base sm:text-lg leading-relaxed">
-=======
-                  <p className={`mb-6 text-lg leading-relaxed ${feedback.score === 0 ? 'text-red-600 dark:text-red-400 font-semibold' : 'text-muted-foreground'}`}>
->>>>>>> fdcc239d
                     {feedback.feedback}
                   </p>
                 )}
                 
                 {feedback.suggestions && feedback.suggestions.length > 0 && (
                   <div className="text-left">
-<<<<<<< HEAD
                     <h4 className="font-semibold mb-3 text-base sm:text-lg text-gray-900 dark:text-gray-100">Suggestions:</h4>
                     <ul className="list-disc list-inside text-sm sm:text-base text-muted-foreground space-y-2">
-=======
-                    <h4 className="font-semibold mb-3 text-lg text-gray-900 dark:text-gray-100">
-                      {feedback.score === 0 ? 'Try These Tips:' : 'Suggestions:'}
-                    </h4>
-                    <ul className="list-disc list-inside text-base text-muted-foreground space-y-2">
->>>>>>> fdcc239d
                       {feedback.suggestions.map((suggestion, index) => (
                         <li key={index} className="leading-relaxed">{suggestion}</li>
                       ))}

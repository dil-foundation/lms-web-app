--- conflicted
+++ resolved
@@ -960,11 +960,7 @@
               onClick={handleNext}
               disabled={currentQuestionIndex === questions.length - 1}
               variant="outline"
-<<<<<<< HEAD
               className="flex-1 hover:bg-primary/10 hover:border-primary/30 transition-all duration-300 bg-gradient-to-br from-card to-card/50 dark:bg-card backdrop-blur-sm border-gray-200/60 dark:border-gray-700/60 shadow-lg hover:shadow-xl hover:-translate-y-0.5 w-full sm:w-auto"
-=======
-              className="flex-1 hover:bg-primary/10 hover:border-primary/30 disabled:opacity-50 disabled:cursor-not-allowed transition-all duration-300 bg-gradient-to-br from-card to-card/50 dark:bg-card backdrop-blur-sm border-gray-200/60 dark:border-gray-700/60 shadow-lg hover:shadow-xl hover:-translate-y-0.5"
->>>>>>> fdcc239d
             >
               Next
             </Button>


import React, { useState, useEffect } from 'react';
import { useNavigate } from 'react-router-dom';
import { Button } from '@/components/ui/button';
import { Card } from '@/components/ui/card';
import { Progress } from '@/components/ui/progress';
import { 
    ArrowLeft, BookOpen, ChevronRight, Play, Eye, User, Handshake, Smile, Search, Users, Hand, HelpCircle, Edit, MessageCircle, Tag, SmilePlus, Smartphone, Inbox, Settings, Bell, ClipboardList, CheckSquare, Puzzle, PartyPopper, LucideIcon
} from 'lucide-react';
import { useAudioPlayer } from '@/hooks/useAudioPlayer';

// --- Type Definitions ---
interface Word {
    icon: LucideIcon;
    word: string;
    pronunciation: string;
    translation: string;
}

interface Exercise {
    type: "fill-in-the-blank";
    exercise: string;
    sentence: string;
    options: string[];
    answer: string;
}

type LessonPage = Word[] | Exercise | Exercise[];

interface LessonStep {
    title: string;
    icon: LucideIcon;
    description: string;
    pages: LessonPage[];
}

// --- Lesson Data ---
const sightWordsData: LessonStep[] = [
  {
    title: "Common Sight Words",
    icon: Eye,
    description: "Essential words for everyday communication, with Urdu translations.",
    pages: [
        [
            { icon: User, word: "I", pronunciation: "(aai)", translation: "میں" },
            { icon: User, word: "You", pronunciation: "(yoo)", translation: "تم" },
            { icon: User, word: "He", pronunciation: "(hee)", translation: "وہ (مرد)" },
            { icon: User, word: "She", pronunciation: "(shee)", translation: "وہ (عورت)" },
            { icon: Search, word: "It", pronunciation: "(it)", translation: "یہ" },
            { icon: Users, word: "We", pronunciation: "(wee)", translation: "ہم" },
        ]
    ]
  },
  {
    title: "Greetings",
    icon: Handshake,
    description: "Learn essential English greetings and introductory phrases with Urdu translations.",
    pages: [
        [
            { icon: Hand, word: "Hello", pronunciation: "(he-lo)", translation: "السلام علیکم" },
            { icon: HelpCircle, word: "How are you?", pronunciation: "(how ar yoo)", translation: "تم کیسے ہو؟" },
            { icon: Edit, word: "My name is Ali", pronunciation: "(mai neim iz aa-lee)", translation: "میرا نام علی ہے" },
        ]
    ]
  },
  {
    title: "Useful Phrases",
    icon: MessageCircle,
    description: "Everyday phrases for better communication.",
    pages: [
        [
            { icon: MessageCircle, word: "How are you?", pronunciation: "(how ar yoo)", translation: "آپ کیسے ہیں؟" },
            { icon: Smile, word: "I'm doing well.", pronunciation: "(aaim doo-ing wel)", translation: "میں ٹھیک ہوں" },
            { icon: Tag, word: "What's your name?", pronunciation: "(wats yor neim)", translation: "تمہارا نام کیا ہے؟" },
            { icon: User, word: "My name is Aaliyah.", pronunciation: "(mai neim iz aa-lee-ya)", translation: "میرا نام عالیہ ہے" },
            { icon: SmilePlus, word: "Nice to meet you.", pronunciation: "(nais to meet yoo)", translation: "تم سے مل کر خوشی ہوئی" },
        ]
    ]
  },
  {
    title: "UI Words",
    icon: Smartphone,
    description: "Common UI words you'll encounter in apps and websites.",
    pages: [
        [
            { icon: Inbox, word: "Inbox", pronunciation: "(in-boks)", translation: "ان باکس" },
            { icon: Settings, word: "Settings", pronunciation: "(set-ings)", translation: "سیٹنگز" },
            { icon: Bell, word: "Notifications", pronunciation: "(no-ti-fi-ka-shuns)", translation: "اطلاعات" },
            { icon: ClipboardList, word: "Options", pronunciation: "(op-shuns)", translation: "اختیارات" },
            { icon: CheckSquare, word: "Select", pronunciation: "(se-lekt)", translation: "منتخب کریں" },
        ]
    ]
  },
  {
    title: "Exercises",
    icon: Puzzle,
    description: "Test your knowledge with these interactive exercises.",
    pages: [
      [
        {
            type: "fill-in-the-blank",
            exercise: "Exercise 1",
            sentence: "____ is a beautiful day.",
            options: ["It", "I", "You"],
            answer: "It",
        },
        {
            type: "fill-in-the-blank",
            exercise: "Exercise 2",
            sentence: "Can you ____ me?",
            options: ["help", "see", "call", "find"],
            answer: "help",
        },
        {
            type: "fill-in-the-blank",
            exercise: "Exercise 3",
            sentence: "____ is my name.",
            options: ["This", "That", "It", "What"],
            answer: "What",
        },
      ]
    ]
  }
];

// --- Type Guard ---
function isExercise(page: LessonPage): page is Exercise {
    return !Array.isArray(page) && page.type === 'fill-in-the-blank';
}

function areExercises(page: LessonPage): page is Exercise[] {
    return Array.isArray(page) && page.length > 0 && 'exercise' in page[0];
}

const SightWordsLesson = () => {
    const navigate = useNavigate();
    const [mainStep, setMainStep] = useState(0);
    const [subStep, setSubStep] = useState(0);
    const [selectedAnswers, setSelectedAnswers] = useState<Record<number, string>>({});
    const [loadingAudio, setLoadingAudio] = useState<string | null>(null);
    const { playAudio } = useAudioPlayer();

    // Cleanup effect to stop speech synthesis on component unmount
    useEffect(() => {
        return () => {
            if ('speechSynthesis' in window) {
                window.speechSynthesis.cancel();
            }
        };
    }, []);

    // Function to play text-to-speech audio
    const handlePlayAudio = async (word: string) => {
        if (loadingAudio) return; // Prevent multiple simultaneous plays
        
        setLoadingAudio(word);
        try {
            // Use browser's Speech Synthesis API
            if ('speechSynthesis' in window) {
                // Stop any current speech
                window.speechSynthesis.cancel();
                
                const utterance = new SpeechSynthesisUtterance(word);
                utterance.lang = 'en-US';
                utterance.rate = 0.8; // Slightly slower for learning
                utterance.pitch = 1;
                utterance.volume = 1;
                
                // Set up event handlers
                utterance.onend = () => {
                    setLoadingAudio(null);
                };
                
                utterance.onerror = () => {
                    setLoadingAudio(null);
                    console.error('Speech synthesis error');
                };
                
                window.speechSynthesis.speak(utterance);
            } else {
                console.warn('Speech synthesis not supported');
                setLoadingAudio(null);
            }
        } catch (error) {
            console.error('Error playing audio:', error);
            setLoadingAudio(null);
        }
    };

    const currentStepData = sightWordsData[mainStep];
    const totalSteps = sightWordsData.length;
    const progress = ((mainStep + 1) / totalSteps) * 100;
    
    const handleSelectOption = (exerciseIndex: number, option: string) => {
        setSelectedAnswers(prev => ({ ...prev, [exerciseIndex]: option }));
    };

    const handleNext = () => {
        const currentPages = currentStepData.pages;
        if (subStep < currentPages.length - 1) {
            setSubStep(subStep + 1);
        } else {
            if (mainStep < totalSteps - 1) {
                setMainStep(mainStep + 1);
                setSubStep(0);
                setSelectedAnswers({});
            } else {
                navigate(-1); // Finish lesson
            }
        }
    };
    
    const currentPageContent = currentStepData.pages[subStep];

    const getTitleForStep = () => {
        if(currentStepData.title === "Exercises") return "Exercises";
        const titles: Record<string, string> = {
            "Common Sight Words": "Sight Words",
            "Greetings": "Greetings",
            "Useful Phrases": "Useful Phrases",
            "UI Words": "UI Words",
        }
        return titles[currentStepData.title] || "Sight Words"
    }

    return (
        <div className="w-full">
            <div className="relative flex items-center justify-center mb-6">
                 <Button 
                    variant="outline" 
                    size="icon" 
                    className="absolute left-0 top-1/2 -translate-y-1/2 transition-all duration-300 hover:-translate-y-1/2 hover:shadow-md hover:shadow-primary/10 hover:bg-primary/5 hover:border-primary/30 hover:text-primary" 
                    onClick={() => navigate(-1)}
                >
                    <ArrowLeft className="h-4 w-4" />
                </Button>
                <div className="text-center">
                    <div className="inline-block p-4 bg-gradient-to-br from-primary/10 to-primary/20 rounded-2xl mb-3 shadow-lg">
                        <BookOpen className="h-8 w-8 text-primary" />
                    </div>
                    <h1 className="text-2xl font-bold text-primary">{getTitleForStep()}</h1>
                    <p className="text-muted-foreground">Essential English Vocabulary</p>
                </div>
            </div>

            <div className="my-6">
                <Progress value={progress} className="h-2 bg-gray-200 dark:bg-gray-700" />
                <p className="text-center text-sm text-muted-foreground mt-2">{mainStep + 1} of {totalSteps}</p>
            </div>
            
            <div className="text-center mb-8">
                 <div className="inline-block p-4 bg-gradient-to-br from-[#1582B4]/10 to-[#1582B4]/20 rounded-2xl mb-3 shadow-lg">
                    <currentStepData.icon className="h-8 w-8 text-[#1582B4]" />
                </div>
                <h2 className="text-3xl font-bold text-gray-900 dark:text-gray-100">{currentStepData.title}</h2>
                <p className="text-muted-foreground max-w-md mx-auto">{currentStepData.description}</p>
            </div>

            <div className="space-y-4 mb-8">
                 {areExercises(currentPageContent) ? (
                    (currentPageContent as Exercise[]).map((exercise, index) => (
                         <Card key={index} className="p-6 bg-gradient-to-br from-white/60 to-gray-50/60 dark:from-gray-900/60 dark:to-gray-800/60 border border-gray-200/50 dark:border-gray-700/50 rounded-2xl shadow-lg hover:shadow-xl transition-all duration-300">
                            <div className="flex items-center gap-3 mb-3">
                                <div className="p-2 bg-gradient-to-br from-primary/10 to-primary/20 rounded-xl"><Edit className="w-5 h-5 text-primary"/></div>
                                <h3 className="text-lg font-bold text-gray-900 dark:text-gray-100">{exercise.exercise}</h3>
                            </div>
                            <p className="text-xl text-center my-4">{exercise.sentence.split('____').map((part, i) => (
                                <React.Fragment key={i}>
                                    {part}
                                    {i < exercise.sentence.split('____').length - 1 && <span className="inline-block w-16 h-0.5 bg-gray-300 dark:bg-gray-600 align-middle mx-2"></span>}
                                </React.Fragment>
                            ))}</p>
                            <div className="grid grid-cols-2 lg:grid-cols-4 gap-3">
                               {exercise.options.map(option => (
                                    <Button 
                                        key={option}
                                        variant={selectedAnswers[index] === option ? 'default' : 'outline'}
<<<<<<< HEAD
                                        className={`h-12 text-base transition-all duration-300 ${
                                            selectedAnswers[index] === option 
                                                ? 'bg-primary hover:bg-primary/90 shadow-lg' 
                                                : 'hover:bg-primary/10 hover:border-primary/30'
                                        }`}
=======
                                        className="h-12 text-base transition-all duration-300 hover:-translate-y-0.5 hover:shadow-lg hover:shadow-primary/20 hover:bg-primary/5 hover:border-primary/50 hover:text-primary"
>>>>>>> 67b700e4
                                        onClick={() => handleSelectOption(index, option)}
                                    >
                                        {option}
                                    </Button>
                               ))}
                            </div>
                        </Card>
                    ))
                 ) : isExercise(currentPageContent) ? (
                    <Card className="p-6 bg-gradient-to-br from-white/60 to-gray-50/60 dark:from-gray-900/60 dark:to-gray-800/60 border border-gray-200/50 dark:border-gray-700/50 rounded-2xl shadow-lg hover:shadow-xl transition-all duration-300">
                        <div className="flex items-center gap-4 mb-4">
                            <div className="p-3 bg-gradient-to-br from-primary/10 to-primary/20 rounded-xl"><Edit className="w-6 h-6 text-primary"/></div>
                            <h3 className="text-xl font-bold text-gray-900 dark:text-gray-100">{currentPageContent.exercise}</h3>
                        </div>
                        <p className="text-2xl text-center my-6">{currentPageContent.sentence.split('____').map((part, i) => (
                            <React.Fragment key={i}>
                                {part}
                                {i < currentPageContent.sentence.split('____').length - 1 && <span className="inline-block w-20 h-1 bg-gray-300 dark:bg-gray-600 align-middle mx-2"></span>}
                            </React.Fragment>
                        ))}</p>
                        <div className="grid grid-cols-2 gap-3">
                           {currentPageContent.options.map(option => (
                                <Button 
                                    key={option}
                                    variant={selectedAnswers[subStep] === option ? 'default' : 'outline'}
<<<<<<< HEAD
                                    className={`h-14 text-lg transition-all duration-300 ${
                                        selectedAnswers[subStep] === option 
                                            ? 'bg-primary hover:bg-primary/90 shadow-lg' 
                                            : 'hover:bg-primary/10 hover:border-primary/30'
                                    }`}
=======
                                    className="h-14 text-lg transition-all duration-300 hover:-translate-y-0.5 hover:shadow-lg hover:shadow-primary/20 hover:bg-primary/5 hover:border-primary/50 hover:text-primary"
>>>>>>> 67b700e4
                                    onClick={() => handleSelectOption(subStep, option)}
                                >
                                    {option}
                                </Button>
                           ))}
                        </div>
                    </Card>
                ) : (
                    (currentPageContent as Word[]).map((item, index) => (
                        <Card key={index} className="p-6 flex items-center bg-gradient-to-br from-white/60 to-gray-50/60 dark:from-gray-900/60 dark:to-gray-800/60 border border-gray-200/50 dark:border-gray-700/50 rounded-2xl shadow-lg hover:shadow-xl transition-all duration-300">
                            <div className="flex-1">
                                <h3 className="text-2xl font-bold flex items-center gap-3 text-gray-900 dark:text-gray-100">
                                    {item.word}
                                    <span className="text-lg text-muted-foreground font-normal">{item.pronunciation}</span>
                                </h3>
                                <p className="font-urdu text-muted-foreground text-xl">{item.translation}</p>
                            </div>
                            <Button 
                                size="icon" 
                                className={`w-14 h-14 rounded-full shadow-lg transition-all duration-300 ${
                                    loadingAudio === item.word 
                                        ? 'bg-primary/60 cursor-not-allowed' 
                                        : 'bg-primary hover:bg-primary/90 hover:scale-105'
                                }`}
                                onClick={() => handlePlayAudio(item.word)}
                                disabled={loadingAudio === item.word}
                            >
                                {loadingAudio === item.word ? (
                                    <div className="w-6 h-6 border-2 border-white border-t-transparent rounded-full animate-spin" />
                                ) : (
                                    <Play className="w-6 h-6" />
                                )}
                            </Button>
                        </Card>
                    ))
                )}
            </div>

            <Button size="lg" className="w-full h-16 text-xl bg-gradient-to-r from-primary to-primary/90 hover:from-primary/90 hover:to-primary shadow-lg hover:shadow-xl transition-all duration-300" onClick={handleNext}>
                {mainStep === totalSteps - 1 && subStep === currentStepData.pages.length - 1 ? 
                    <>
                        <PartyPopper className="w-6 h-6 mr-2" />
                        Complete Lesson
                    </>
                    : 
                    <>
                        Continue
                        <ChevronRight className="w-5 h-5 ml-2" />
                    </>
                }
            </Button>
        </div>
    );
};

export default SightWordsLesson; <|MERGE_RESOLUTION|>--- conflicted
+++ resolved
@@ -275,15 +275,11 @@
                                     <Button 
                                         key={option}
                                         variant={selectedAnswers[index] === option ? 'default' : 'outline'}
-<<<<<<< HEAD
                                         className={`h-12 text-base transition-all duration-300 ${
                                             selectedAnswers[index] === option 
                                                 ? 'bg-primary hover:bg-primary/90 shadow-lg' 
                                                 : 'hover:bg-primary/10 hover:border-primary/30'
                                         }`}
-=======
-                                        className="h-12 text-base transition-all duration-300 hover:-translate-y-0.5 hover:shadow-lg hover:shadow-primary/20 hover:bg-primary/5 hover:border-primary/50 hover:text-primary"
->>>>>>> 67b700e4
                                         onClick={() => handleSelectOption(index, option)}
                                     >
                                         {option}
@@ -309,15 +305,11 @@
                                 <Button 
                                     key={option}
                                     variant={selectedAnswers[subStep] === option ? 'default' : 'outline'}
-<<<<<<< HEAD
                                     className={`h-14 text-lg transition-all duration-300 ${
                                         selectedAnswers[subStep] === option 
                                             ? 'bg-primary hover:bg-primary/90 shadow-lg' 
                                             : 'hover:bg-primary/10 hover:border-primary/30'
                                     }`}
-=======
-                                    className="h-14 text-lg transition-all duration-300 hover:-translate-y-0.5 hover:shadow-lg hover:shadow-primary/20 hover:bg-primary/5 hover:border-primary/50 hover:text-primary"
->>>>>>> 67b700e4
                                     onClick={() => handleSelectOption(subStep, option)}
                                 >
                                     {option}

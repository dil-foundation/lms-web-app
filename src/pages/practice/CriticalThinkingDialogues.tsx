--- conflicted
+++ resolved
@@ -626,15 +626,7 @@
               <Card className="border-0 bg-gradient-to-br from-primary/10 to-primary/20 rounded-3xl shadow-lg overflow-hidden">
                 <CardContent className="p-4 sm:p-6">
                   <div className="text-center">
-<<<<<<< HEAD
                     <div className="text-3xl sm:text-4xl font-bold bg-gradient-to-r from-primary via-primary/90 to-primary bg-clip-text text-transparent mb-3">
-=======
-                    <div className={`text-4xl font-bold mb-3 ${
-                      (evaluation?.evaluation?.evaluation?.overall_score || 0) === 0 
-                        ? 'text-red-600 dark:text-red-400' 
-                        : 'bg-gradient-to-r from-primary via-primary/90 to-primary bg-clip-text text-transparent'
-                    }`}>
->>>>>>> fdcc239d
                       {evaluation?.evaluation?.evaluation?.overall_score || 0}%
                     </div>
                     <div className="text-sm text-muted-foreground">Overall Score</div>

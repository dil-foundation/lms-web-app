--- conflicted
+++ resolved
@@ -1113,17 +1113,8 @@
               <CardContent className="space-y-6">
                 {/* Overall Score */}
                 <div className="text-center">
-<<<<<<< HEAD
                   <h3 className="text-base sm:text-lg font-semibold text-foreground mb-2">Overall</h3>
                   <div className="text-3xl sm:text-4xl font-bold bg-gradient-to-r from-primary via-primary/90 to-primary bg-clip-text text-transparent mb-4">
-=======
-                  <h3 className="text-lg font-semibold text-foreground mb-2">Overall</h3>
-                  <div className={`text-4xl font-bold mb-4 ${
-                    feedback.score === 0 
-                      ? 'text-red-600 dark:text-red-400' 
-                      : 'bg-gradient-to-r from-primary via-primary/90 to-primary bg-clip-text text-transparent'
-                  }`}>
->>>>>>> fdcc239d
                     {feedback.score}/100
                   </div>
                 </div>
